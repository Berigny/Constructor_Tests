import os
import json
import uuid
import re
import html
import hashlib
import mimetypes
from collections import Counter
from pathlib import Path
from typing import Any, Dict, List, Optional, Set, Tuple

import requests
from urllib.parse import urljoin, urlencode
from datetime import datetime
import csv
import numpy as np
import base64
import random
import streamlit as st

from src.image_loader import SUPPORTED, discover_images
from src.query_builder import QueryBuilder
from src.query_interpreter import QueryInterpreter
from src.query_composer import (
    sanitize_query,
    top_tags_from_rows,
)
from src.constructor_url import build_constructor_url, DEFAULT_PREFILTER_NOT


# ----------------------- Minimal .env loader -----------------------
def _load_env_from_file(path: str) -> None:
    try:
        if not os.path.exists(path):
            return
        with open(path, "r") as f:
            for raw in f:
                line = raw.strip()
                if not line or line.startswith("#") or "=" not in line:
                    continue
                k, v = line.split("=", 1)
                key = k.strip()
                val = v.strip().strip('"').strip("'")
                if key and key not in os.environ:
                    os.environ[key] = val
    except Exception:
        pass


_load_env_from_file(".env.local")
_load_env_from_file(".env")


# ----------------------- Query builder cache -----------------------
_QUERY_BUILDER: Optional[QueryBuilder] = None
_QUERY_BUILDER_MTIME: Optional[float] = None
_QUERY_INTERPRETER: Optional[QueryInterpreter] = None
_QUERY_INTERPRETER_SIGNATURE: Optional[Tuple[Optional[float], Optional[float]]] = None


def get_query_builder(manifest_path: str = "queries_manifest.json") -> QueryBuilder:
    """Return a cached ``QueryBuilder``, reloading if the manifest changes."""

    global _QUERY_BUILDER, _QUERY_BUILDER_MTIME
    path = Path(manifest_path)
    mtime: Optional[float] = None
    try:
        mtime = path.stat().st_mtime
    except FileNotFoundError:
        pass
    if _QUERY_BUILDER is None or _QUERY_BUILDER_MTIME != mtime:
        _QUERY_BUILDER = QueryBuilder(manifest_path)
        _QUERY_BUILDER_MTIME = mtime
    return _QUERY_BUILDER


def get_query_interpreter(
    manifest_path: str = "queries_manifest.json",
    metadata_path: str = "unsplash_images/metadata.json",
) -> QueryInterpreter:
    """Return a cached ``QueryInterpreter`` with simple file-change detection."""

    global _QUERY_INTERPRETER, _QUERY_INTERPRETER_SIGNATURE
    manifest_mtime: Optional[float] = None
    metadata_mtime: Optional[float] = None
    try:
        manifest_mtime = Path(manifest_path).stat().st_mtime
    except FileNotFoundError:
        manifest_mtime = None
    try:
        metadata_mtime = Path(metadata_path).stat().st_mtime
    except FileNotFoundError:
        metadata_mtime = None

    signature = (manifest_mtime, metadata_mtime)
    if _QUERY_INTERPRETER is None or _QUERY_INTERPRETER_SIGNATURE != signature:
        _QUERY_INTERPRETER = QueryInterpreter(
            manifest_path=manifest_path,
            metadata_path=metadata_path,
        )
        _QUERY_INTERPRETER_SIGNATURE = signature
    return _QUERY_INTERPRETER


# ----------------------- Quiz loading -----------------------
@st.cache_data
def load_quiz(path: str = "QuizIA.json") -> Dict[str, Any]:
    with open(path, "r", encoding="utf-8") as f:
        return json.load(f)


# ----------------------- Helper parsing utils -----------------------
def parse_budget_range(label: str) -> Tuple[Optional[float], Optional[float]]:
    s = label.strip().lower()
    # Handle patterns like: under_$10, $10-$20, $20-$50, over_$50
    if "under" in s:
        m = re.search(r"(\d+(?:\.\d+)?)", s)
        if m:
            return (None, float(m.group(1)))
    if "over" in s:
        m = re.search(r"(\d+(?:\.\d+)?)", s)
        if m:
            return (float(m.group(1)), None)
    # Range
    m = re.search(r"(\d+(?:\.\d+)?)\s*[-–]\s*(\d+(?:\.\d+)?)", s)
    if m:
        a, b = float(m.group(1)), float(m.group(2))
        return (min(a, b), max(a, b))
    # Single number fallback
    m = re.search(r"(\d+(?:\.\d+)?)", s)
    if m:
        x = float(m.group(1))
        return (0.8 * x, 1.2 * x)
    return (None, None)


def price_filter_value(lo: Optional[float], hi: Optional[float]) -> Optional[str]:
    if lo is None and hi is None:
        return None
    l = int(lo) if lo is not None else 0
    if hi is None:
        return f"{l}-inf"
    return f"{l}-{int(hi)}"


def price_text(lo: Optional[float], hi: Optional[float]) -> Optional[str]:
    if lo is None and hi is None:
        return None
    if lo is None and hi is not None:
        return f"under ${int(hi)}"
    if lo is not None and hi is None:
        return f"over ${int(lo)}"
    return f"${int(lo)}–${int(hi)}"


def neighbor_price_bands(lo: Optional[float], hi: Optional[float]) -> List[Tuple[Optional[float], Optional[float]]]:
    """Return up to two nearby price bands to try if none in range.
    Uses simple step heuristics to approximate nearest constructor buckets.
    """
    bands: List[Tuple[Optional[float], Optional[float]]] = []
    # Choose step size
    base = 0
    if lo is not None and hi is not None:
        base = int(abs(hi - lo))
    elif hi is not None:
        base = int(hi)
    elif lo is not None:
        base = int(lo)
    step = 5
    if base > 30:
        step = 10
    if base > 100:
        step = 20
    if base > 250:
        step = 50
    # Build neighbors
    if lo is not None and hi is not None:
        bands.append((max(0, lo - step), hi))
        bands.append((lo, hi + step))
    elif hi is not None:
        bands.append((None, max(1, hi - step)))
        bands.append((None, hi + step))
    elif lo is not None:
        bands.append((max(0, lo - step), None))
        bands.append((lo + step, None))
    return bands[:2]


def any_in_budget(items: List[Dict[str, Any]], lo: Optional[float], hi: Optional[float]) -> bool:
    for it in items:
        price = it.get("price")
        if price is None:
            continue
        if (lo is None or price >= lo) and (hi is None or price <= hi):
            return True
    return False


# Common runner to fetch products; stores outputs in session_state
def run_product_search(q_base: str, include_cats: List[str], lo: Optional[float], hi: Optional[float], label: str) -> None:
    pf = price_filter_value(lo, hi)
    urls_used: List[str] = []
    errors: List[str] = []
    chosen: List[Dict[str, Any]] = []
    try:
        if match_type == "Constructor":
            items_raw, urls1 = fetch_aggregate_items(base_url, q_base, api_key, pf, include_cats, per_page=max(per_page, gifts_opt), pages=1)
            urls_used.extend(urls1)
            items = normalise_items(items_raw, source_band="original")
            if not any_in_budget(items, lo, hi) and (lo is not None or hi is not None):
                expanded_items: List[Dict[str, Any]] = []
                msgs = []
                for (nlo, nhi) in neighbor_price_bands(lo, hi):
                    npf = price_filter_value(nlo, nhi)
                    if npf == pf:
                        continue
                    raw2, urls2 = fetch_aggregate_items(base_url, q_base, api_key, npf, include_cats, per_page=max(per_page, gifts_opt), pages=1)
                    urls_used.extend(urls2)
                    expanded_items.extend(normalise_items(raw2, source_band="expanded"))
                    msgs.append(price_text(nlo, nhi) or "")
                if expanded_items:
                    items = expanded_items
                    try:
                        st.toast(f"Expanded price to nearby bands: {', '.join([m for m in msgs if m])}")
                    except Exception:
                        pass
            chosen = items[:gifts_opt]
        else:
            # Powered-up alternating convergent/divergent
            all_items: List[Dict[str, Any]] = []
            q_base_local = q_base
            last_best = None
            for iter_idx in range(1, queries_opt + 1):
                if iter_idx == 1:
                    q_iter = q_base_local
                elif iter_idx % 2 == 0:
                    q_iter = divergent_variant(q_base_local, q_base_local, include_cats, price_text(lo, hi))
                else:
                    q_iter = refine_query(q_base_local, last_best) if last_best else q_base_local
                raw, urls2 = fetch_aggregate_items(base_url, q_iter, api_key, pf, include_cats, per_page=per_page, pages=pages_per_iter)
                urls_used.extend(urls2)
                # dedupe and normalise
                seen_local = set()
                uniq_raw = []
                for it in raw:
                    pid = it.get("id") or (it.get("data") or {}).get("id") or it.get("url")
                    pid = str(pid)
                    if pid and pid not in seen_local:
                        seen_local.add(pid)
                        uniq_raw.append(it)
                items = normalise_items(uniq_raw, source_band="original")
                if not any_in_budget(items, lo, hi) and (lo is not None or hi is not None):
                    for (nlo, nhi) in neighbor_price_bands(lo, hi):
                        npf = price_filter_value(nlo, nhi)
                        raw2, urls3 = fetch_aggregate_items(base_url, q_iter, api_key, npf, include_cats, per_page=per_page, pages=pages_per_iter)
                        urls_used.extend(urls3)
                        items.extend(normalise_items(raw2, source_band="expanded"))
                    try:
                        txts = [price_text(*b) for b in neighbor_price_bands(lo, hi)]
                        st.toast(f"Expanded price to nearby bands: {', '.join([t for t in txts if t])}")
                    except Exception:
                        pass
                all_items.extend(items)
                if items:
                    best = sorted(items, key=lambda it: score_item(it, q_base_local, lo, hi), reverse=True)[0]
                    last_best = best
            ranked = sorted(all_items, key=lambda it: score_item(it, q_base_local, lo, hi), reverse=True)
            seen_ids_global = set()
            for it in ranked:
                pid = it.get("id") or it.get("url")
                if pid and pid not in seen_ids_global and it.get("url"):
                    chosen.append(it)
                    seen_ids_global.add(pid)
                if len(chosen) >= gifts_opt:
                    break
    except Exception as e:
        errors.append(str(e))

    # Store for common rendering
    st.session_state["last_results"] = chosen
    st.session_state["last_errors"] = errors
    st.session_state["last_urls"] = urls_used
    st.session_state["last_label"] = label
    st.session_state["last_budget"] = (lo, hi)


# ----------------------- Images Tab (Greedy Tree) -----------------------
@st.cache_data
def load_meta_df(meta_path: str, folder_sig: str = "") -> Optional[Any]:
    try:
        import pandas as pd  # local import to avoid global dependency if unused
        with open(meta_path, "r", encoding="utf-8") as f:
            data = json.load(f)
        if not isinstance(data, list) or not data:
            return None
        df = pd.DataFrame(data)
        # ensure columns
        if "tags" in df.columns:
            df["tags"] = df["tags"].apply(lambda x: x if isinstance(x, list) else [])
        else:
            df["tags"] = [[] for _ in range(len(df))]
        for c in ["alt_description", "description"]:
            if c not in df.columns:
                df[c] = ""
        # normalise photo_id from possible fields
        if "photo_id" not in df.columns:
            if "id" in df.columns:
                df["photo_id"] = df["id"].astype(str)
            elif "filename" in df.columns:
                df["photo_id"] = df["filename"].astype(str).str.replace(".jpg", "", regex=False)
            else:
                df["photo_id"] = ""
        # If no usable photo_id exists in metadata, fall back to local images in the same folder
        if (df.get("photo_id") is not None) and df["photo_id"].astype(str).str.strip().eq("").all():
            base_dir = os.path.dirname(meta_path)
            try:
                discovered, _ = discover_images(base_dir or ".")
            except Exception:
                discovered = []
            if discovered:
                base_path = Path(base_dir or ".").resolve()
                rel_files = []
                pids = []
                for path in discovered:
                    try:
                        rel = str(path.resolve().relative_to(base_path))
                    except Exception:
                        rel = path.name
                    rel_files.append(rel)
                    pids.append(path.stem)
                df = pd.DataFrame({
                    "photo_id": pids,
                    "filename": rel_files,
                    "alt_description": pids,
                    "tags": [[]] * len(pids),
                })
        df["text"] = (
            df["alt_description"].fillna("").astype(str)
            + " "
            + df["tags"].apply(lambda lst: " ".join([str(t) for t in lst]))
        ).str.lower()
        return df
    except Exception:
        return None


@st.cache_data
def embed_texts(texts: List[str]) -> np.ndarray:
    # Try OpenAI embeddings, else TF-IDF
    try:
        from openai import OpenAI  # type: ignore
        api = os.environ.get("OPENAI_API_KEY")
        if api:
            client = OpenAI()
            # chunk to respect token limits as needed
            resp = client.embeddings.create(input=texts, model="text-embedding-3-small")
            vecs = [r.embedding for r in resp.data]
            return np.array(vecs, dtype=float)
    except Exception:
        pass
    # Fallback: TF-IDF vectors
    try:
        from sklearn.feature_extraction.text import TfidfVectorizer  # type: ignore
        vec = TfidfVectorizer(max_features=2048)
        m = vec.fit_transform(texts)
        return m.toarray().astype(float)
    except Exception:
        # last resort: zeros
        return np.zeros((len(texts), 16), dtype=float)


def cosine(a: np.ndarray, b: np.ndarray) -> float:
    if a.ndim == 1:
        a = a.reshape(1, -1)
    if b.ndim == 1:
        b = b.reshape(1, -1)
    na = np.linalg.norm(a)
    nb = np.linalg.norm(b)
    if na == 0 or nb == 0:
        return 0.0
    return float(a.dot(b.T) / (na * nb))


def build_greedy_tree(leaf_ids: List[int], embeddings: np.ndarray, seed: Optional[int] = None) -> Any:
    n = len(leaf_ids)
    if n == 0:
        return None
    if n == 1:
        return leaf_ids[0]
    if n == 2:
        a, b = leaf_ids[0], leaf_ids[1]
        return {"left": a, "right": b, "pair_idx": (a, b)}
    order = list(leaf_ids)
    if seed is not None:
        rnd = random.Random(seed)
        rnd.shuffle(order)
    best_pair = None
    best_balance = None
    for i in order:  # consider pivots drawn from current pool (shuffled if seed)
        for j in order:
            if j <= i:
                continue
            left, right = [], []
            for lid in leaf_ids:
                v = embeddings[lid]
                si = cosine(v, embeddings[i])
                sj = cosine(v, embeddings[j])
                (left if si > sj else right).append(lid)
            balance = abs(len(left) - len(right))
            if best_pair is None or balance < best_balance:
                best_pair = (i, j, left, right)
                best_balance = balance
                if balance == 0:
                    break
        if best_pair is not None and best_balance == 0:
            break
    if not best_pair:
        # Fallback even split
        mid_left = leaf_ids[::2]
        mid_right = leaf_ids[1::2]
        return {"left": build_greedy_tree(mid_left, embeddings, seed), "right": build_greedy_tree(mid_right, embeddings, seed), "pair_idx": (mid_left[0], mid_right[0])}
    i, j, left, right = best_pair
    # Guard against degenerate splits
    if len(left) == 0 or len(right) == 0 or (len(left) == n or len(right) == n):
        mid_left = leaf_ids[::2]
        mid_right = leaf_ids[1::2]
        return {"left": build_greedy_tree(mid_left, embeddings, seed), "right": build_greedy_tree(mid_right, embeddings, seed), "pair_idx": (mid_left[0], mid_right[0])}
    return {"left": build_greedy_tree(left, embeddings, seed), "right": build_greedy_tree(right, embeddings, seed), "pair_idx": (i, j)}


def walk_tree(tree: Any, bits: List[int]) -> Any:
    node = tree
    for b in bits:
        node = node["left"] if b == 0 else node["right"]
    return node


def node_size(node: Any) -> int:
    if node is None:
        return 0
    if isinstance(node, dict):
        return node_size(node.get("left")) + node_size(node.get("right"))
    return 1


def collect_selected_indices(tree: Any, bits: List[int]) -> List[int]:
    selected: List[int] = []
    node = tree
    for b in bits:
        if not isinstance(node, dict):
            break
        pair = node.get("pair_idx") or (None, None)
        if pair[0] is None or pair[1] is None:
            break
        chosen = pair[0] if b == 0 else pair[1]
        selected.append(chosen)
        node = node["left"] if b == 0 else node["right"]
    if isinstance(node, int):
        selected.append(node)
    seen: set[int] = set()
    ordered: List[int] = []
    for idx in selected:
        if idx not in seen:
            ordered.append(idx)
            seen.add(idx)
    return ordered


def file_to_data_uri(path: str) -> Optional[str]:
    try:
        with open(path, "rb") as f:
            b = f.read()
        mime, _ = mimetypes.guess_type(path)
        if not mime:
            mime = "image/jpeg"
        b64 = base64.b64encode(b).decode("ascii")
        return f"data:{mime};base64,{b64}"
    except Exception:
        return None


def openrouter_summarise_phrase(description: str, tags: List[str]) -> Optional[str]:
    if not st.session_state.get("llm_enabled"):
        return None
    key = os.environ.get("OPENROUTER_API_KEY")
    base = os.environ.get("OPENROUTER_BASE_URL", "https://openrouter.ai/api/v1")
    model = os.environ.get("OPENROUTER_MODEL", "openai/gpt-4o-mini")
    if not key:
        return None
    try:
        import requests as _rq
        prompt = (
            "Based on the image metadata below, produce a very short natural language shopping phrase (max 10 words) "
            "describing product domain and audience, similar to 'tech and gadgets for men' or 'gardening and plant products for women'. "
            "Avoid the word 'gift'.\n\n"
            f"alt_description: {description}\n"
            f"tags: {', '.join(tags) if tags else ''}\n"
        )
        data = {
            "model": model,
            "messages": [
                {"role": "user", "content": prompt}
            ]
        }
        headers = {"Authorization": f"Bearer {key}", "Content-Type": "application/json"}
        resp = _rq.post(f"{base}/chat/completions", json=data, headers=headers, timeout=20)
        resp.raise_for_status()
        txt = resp.json().get("choices", [{}])[0].get("message", {}).get("content", "").strip()
        return txt or None
    except Exception:
        return None


def openrouter_summarise_dataset(df_meta: Any, max_tags: int = 50, max_examples: int = 20) -> Optional[str]:
    if not st.session_state.get("llm_enabled"):
        return None
    key = os.environ.get("OPENROUTER_API_KEY")
    base = os.environ.get("OPENROUTER_BASE_URL", "https://openrouter.ai/api/v1")
    model = os.environ.get("OPENROUTER_MODEL", "openai/gpt-4o-mini")
    if not key:
        return None
    try:
        import requests as _rq
        # Aggregate top tags and sample alt descriptions
        tags_all: List[str] = []
        alts: List[str] = []
        if hasattr(df_meta, 'iterrows'):
            for _, r in df_meta.iterrows():
                ts = r.get('tags')
                if isinstance(ts, list):
                    tags_all.extend([str(t) for t in ts if t])
                a = r.get('alt_description')
                if isinstance(a, str) and a.strip():
                    alts.append(a.strip())
        # Top-N tags by frequency
        freq: Dict[str,int] = {}
        for t in tags_all:
            k = str(t).lower()
            freq[k] = freq.get(k, 0) + 1
        top_tags = [t for t,_ in sorted(freq.items(), key=lambda kv: kv[1], reverse=True)][:max_tags]
        alt_samples = alts[:max_examples]

        prompt = (
            "You are crafting a very short natural-language shopping phrase (max 10 words) that describes a product domain and audience, "
            "in the style of 'tech and gadgets for men' or 'gardening and plant products for women'. Do not include the word 'gift'.\n\n"
            f"Top tags: {', '.join(top_tags)}\n"
            f"Alt examples: {' | '.join(alt_samples)}\n\n"
            "Return ONLY the phrase."
        )
        data = {"model": model, "messages": [{"role": "user", "content": prompt}]}
        headers = {"Authorization": f"Bearer {key}", "Content-Type": "application/json"}
        resp = _rq.post(f"{base}/chat/completions", json=data, headers=headers, timeout=20)
        resp.raise_for_status()
        txt = resp.json().get("choices", [{}])[0].get("message", {}).get("content", "").strip()
        return txt or None
    except Exception:
        return None


def _is_id_like(s: str, pid: Optional[str]) -> bool:
    if not s:
        return False
    t = s.strip().lower()
    if pid and t == str(pid).strip().lower():
        return True
    # Unsplash-style id: compact, no spaces, 8-16+ chars
    if " " not in t and 8 <= len(t) <= 24 and re.fullmatch(r"[a-z0-9_-]+", t):
        return True
    return False


def concept_from_meta(alt_text: str, tags: List[str], pid: Optional[str]) -> str:
    # Prefer alt_text if it's meaningful and not id-like
    if alt_text and not _is_id_like(alt_text, pid):
        return alt_text.strip()
    # Fall back to tag-driven phrases
    tag_line = " ".join([str(t) for t in tags]) if tags else ""
    t = tag_line.lower()
    mapping = [
        ("dog", "dog accessories"),
        ("cat", "cat accessories"),
        ("fish", "aquarium products"),
        ("aquarium", "aquarium products"),
        ("plush", "soft toys and plush"),
        ("toy", "toys"),
        ("sneaker", "sneakers and footwear"),
        ("shoe", "footwear"),
        ("garden", "gardening and plant products"),
        ("plant", "gardening and plant products"),
        ("tech", "tech and gadgets"),
        ("gadget", "tech and gadgets"),
    ]
    for k, v in mapping:
        if k in t:
            return v
    return "popular products"


def prettify_token(s: str) -> str:
    s = s.replace("_", " ").replace("&", "and")
    return s


def normalize_public_key(raw: str) -> str:
    """Accept either the bare key value or a snippet like 'key=XYZ&i=...'.
    Returns just the key token (e.g., 'key_ABC123')."""
    raw = (raw or "").strip().strip('"').strip("'")
    m = re.search(r"(?:^|[?&])key=([^&\s]+)", raw)
    if m:
        return m.group(1)
    return raw


# ----------------------- Constructor API helpers -----------------------
POSSIBLE_LIST_KEYS = ["results", "items", "data", "products", "records"]


def extract_items(json_obj: Any) -> List[Dict[str, Any]]:
    if isinstance(json_obj, list):
        return json_obj
    if isinstance(json_obj, dict):
        for k in POSSIBLE_LIST_KEYS:
            if k in json_obj and isinstance(json_obj[k], list):
                return json_obj[k]
        resp = json_obj.get("response") if isinstance(json_obj, dict) else None
        if isinstance(resp, dict):
            res = resp.get("results")
            if isinstance(res, list):
                return res
            if isinstance(res, dict):
                combined: List[Dict[str, Any]] = []
                for v in res.values():
                    if isinstance(v, list):
                        combined.extend(v)
                if combined:
                    return combined
            items = resp.get("items")
            if isinstance(items, list):
                return items
    return []


def get_first(d: Dict[str, Any], keys: List[str], default=None):
    for k in keys:
        if k in d and d[k] not in (None, ""):
            return d[k]
    return default


def normalise_price(x: Any) -> Optional[float]:
    if x is None:
        return None
    try:
        s = re.sub(r"[^\d\.\-]", "", str(x))
        return float(s) if s else None
    except Exception:
        return None


def normalise_item(d: Dict[str, Any]) -> Dict[str, Any]:
    base = d.get("data") if isinstance(d, dict) else None
    base = base if isinstance(base, dict) else d
    pid = get_first(base, ["id", "product_id", "sku", "uid"]) or get_first(d, ["id", "product_id", "sku", "uid"])  # type: ignore
    title = get_first(base, ["title", "name", "product_title", "productName"]) or get_first(d, ["title", "name"])  # type: ignore
    price_raw = (
        get_first(base, ["price", "sale_price", "amount", "price_value", "final_price"]) or
        get_first(d, ["price", "sale_price", "amount"])
    )
    url = get_first(base, ["url", "product_url", "link", "permalink", "canonical_url"]) or get_first(d, ["url", "product_url"])  # type: ignore
    cat = get_first(base, ["category", "categories"], [])
    tags = get_first(base, ["tags", "labels"], [])
    price = normalise_price(price_raw)
    return {
        "id": pid,
        "title": title or "",
        "price": price,
        "url": url or "",
        "categories": cat,
        "tags": tags,
        "_raw": d,
    }


def normalise_items(raw_items: List[Dict[str, Any]], source_band: str) -> List[Dict[str, Any]]:
    out: List[Dict[str, Any]] = []
    for it in raw_items:
        n = normalise_item(it)
        n["_band"] = source_band  # 'original' or 'expanded'
        out.append(n)
    return out


def build_query_text(relationship: str, gender: Optional[str], age_text: Optional[str], interest: str, price_phrase: Optional[str] = None, generation_label: Optional[str] = None) -> str:
    # Build a very concise query like "tech and gadgets for men under $100"
    def simple_interest_phrase(raw: str) -> str:
        s = prettify_token(raw).lower().replace("&", "and")
        mapping = {
            "tech and gaming": "tech and gadgets",
            "cooking and baking": "kitchen and cooking products",
            "arts and creativity": "arts and crafts supplies",
            "board games and puzzles": "board games and puzzles",
            "relaxation and down time": "relaxation products",
            "reading": "books and reading accessories",
            "diy": "diy tools and craft supplies",
            "gardening": "gardening and plant products",
            "fashion and beauty": "fashion and beauty items",
            "music": "music gear",
            "outdoor play": "outdoor toys",
            "arts and crafts": "arts and crafts supplies",
            "stem and science kits": "stem and science kits",
            "soft toys and plush": "soft toys and plush",
        }
        for k, v in mapping.items():
            if k in s:
                return v
        if not s.endswith("products") and len(s.split()) > 1:
            s = f"{s} products"
        return s

    def simple_audience_phrase(rel: str, gen: Optional[str], gendr: Optional[str]) -> str:
        g = (gen or "").lower()
        sex = (gendr or "").lower()
        if "alpha" in g:
            base = "kids"
        elif "gen z" in g:
            base = "young adults"
        elif "millennial" in g or "gen y" in g:
            base = "adults"
        elif "gen x" in g:
            base = "older adults"
        elif "boomer" in g or "silent" in g:
            base = "older adults"
        else:
            base = rel if rel else "adults"
        if sex in ("male", "man", "men"):
            if base == "kids":
                return "boys"
            if "older" in base:
                return "older men"
            if "young" in base:
                return "young men"
            return "men"
        if sex in ("female", "woman", "women"):
            if base == "kids":
                return "girls"
            if "older" in base:
                return "older women"
            if "young" in base:
                return "young women"
            return "women"
        return base

    def simple_budget_phrase(p: Optional[str]) -> str:
        if not p:
            return ""
        s = p.lower().replace("$", "").replace("aud", "").strip()
        if "under" in s:
            m = re.search(r"(\d+)", s)
            if m:
                return f"under ${int(m.group(1))}"
        if "+" in s or "more" in s or "over" in s:
            m = re.search(r"(\d+)", s)
            if m:
                return f"more than ${int(m.group(1))}"
        m = re.search(r"(\d+)\D+(\d+)", s)
        if m:
            a, b = sorted([int(m.group(1)), int(m.group(2))])
            return f"between ${a} and ${b}"
        m = re.search(r"(\d+)", s)
        if m:
            return f"around ${int(m.group(1))}"
        return ""

    interest_phrase = simple_interest_phrase(interest)
    audience = simple_audience_phrase(relationship, generation_label, gender)
    budget_phrase = simple_budget_phrase(price_phrase)
    parts = [interest_phrase, "for", audience]
    if budget_phrase:
        parts.append(budget_phrase)
    return " ".join(parts).strip()


def divergent_variant(base_query: str, interest: str, include_cats: List[str], price_phrase: Optional[str]) -> str:
    """Produce a more creative/divergent take on the base query, while
    preserving the persona and constraints. Avoid the word 'gift'."""
    intr = prettify_token(interest)
    cats = ", ".join(dict.fromkeys(include_cats)) if include_cats else ""
    mood = (
        "Explore fresh, imaginative options that surprise and delight, "
        "still aligned to everyday Australian needs and smart savings. "
    )
    cat_line = f" Focus on motifs related to: {intr}." if intr else ""
    if cats:
        cat_line += f" Consider catalogue areas like: {cats}."
    price_line = f" Aim {price_phrase}." if price_phrase else ""
    return f"{base_query} {mood}{cat_line}{price_line}"


def build_minimal_query(relationship: str, gender: Optional[str], age_text: Optional[str], interest: str, price_phrase: Optional[str] = None) -> str:
    rel = prettify_token(relationship)
    gen = prettify_token(gender) if gender else None
    intr = prettify_token(interest)
    parts = [rel]
    if gen:
        parts.append(gen)
    if age_text:
        parts.append(age_text)
    who = " ".join(parts)
    tail = f" within {price_phrase}" if price_phrase else ""
    return f"Ideas for a {who} who enjoys {intr}{tail}."


def fetch_aggregate_items(base_url: str, q_text: str, api_key: str, pf: Optional[str], include_cats: List[str], per_page: int, pages: int) -> Tuple[List[Dict[str, Any]], List[str]]:
    """Fetch items over several fallback strategies. Returns (items_raw, urls_used)."""
    urls_used: List[str] = []
    def _do_fetch(qt: str, cats: List[str], pricef: Optional[str]) -> List[Dict[str, Any]]:
        out_raw: List[Dict[str, Any]] = []
        for p in range(1, pages + 1):
            url = make_url(base_url, qt, api_key, pricef, cats, per_page=per_page, page=p)
            urls_used.append(url)
            r = requests.get(url, timeout=20)
            r.raise_for_status()
            data = r.json()
            out_raw.extend(extract_items(data))
        return out_raw

    # 1) Full constraints
    try:
        raw = _do_fetch(q_text, include_cats, pf)
        if raw:
            return raw, urls_used
    except Exception:
        pass
    # 2) Drop categories
    try:
        raw = _do_fetch(q_text, [], pf)
        if raw:
            return raw, urls_used
    except Exception:
        pass
    # 3) Drop price filter
    try:
        raw = _do_fetch(q_text, [], None)
        if raw:
            return raw, urls_used
    except Exception:
        pass
    # 4) Minimal query: strip persona if present, keep core phrase
    def _simplify(qs: str) -> str:
        m = re.search(r"(Thoughtful ideas.*)$", qs)
        if m:
            return m.group(1)
        return qs
    try:
        raw = _do_fetch(_simplify(q_text), [], None)
        if raw:
            return raw, urls_used
    except Exception:
        pass
    return [], urls_used


@st.cache_data
def load_category_whitelist(categories_path: str = "categories.txt", example_path: str = "example.json") -> List[str]:
    # Union categories from categories.txt and example.json facets
    cats: List[str] = []
    try:
        if os.path.exists(categories_path):
            section = None
            with open(categories_path, "r", encoding="utf-8") as f:
                for raw in f:
                    line = raw.strip()
                    if not line:
                        continue
                    low = line.lower()
                    if "categories:" in low:
                        section = "categories"
                        continue
                    if "product types:" in low:
                        section = "product_types"
                        continue
                    if section == "categories":
                        cats.append(line.replace("  ", " ").strip())
    except Exception:
        pass
    try:
        if os.path.exists(example_path):
            with open(example_path, "r", encoding="utf-8") as f:
                data = json.load(f)
            facets = ((data.get("response") or {}).get("facets") or [])
            for facet in facets:
                if str(facet.get("name")).lower() == "category":
                    for opt in facet.get("options", []):
                        name = opt.get("display_name") or opt.get("value")
                        if name:
                            cats.append(str(name))
    except Exception:
        pass
    # unique preserving order
    return list(dict.fromkeys(cats))


def _norm_cat(s: str) -> str:
    s = s.lower().strip()
    s = s.replace("&", "and")
    s = re.sub(r"[^a-z0-9]+", " ", s)
    s = re.sub(r"\s+", " ", s).strip()
    return s


@st.cache_data
def build_category_canonical_map() -> Dict[str, str]:
    whitelist = load_category_whitelist()
    mapping: Dict[str, str] = {}
    for cat in whitelist:
        mapping[_norm_cat(cat)] = cat
    return mapping


def interest_to_categories(interest: str, restrict_to_whitelist: bool = True) -> List[str]:
    raw = (interest or "").strip()
    t = raw.lower().replace("_", " ")
    # Explicit mapping for QuizIA interests → catalog categories
    explicit: Dict[str, List[str]] = {
        # Kids / Child
        "soft toys & plush": ["Toys", "Kids and Baby"],
        "sensory play": ["Toys", "Kids and Baby"],
        "teething & comfort": ["Kids and Baby"],
        "first books": ["Back To School", "Kids and Baby"],
        "imaginative play": ["Toys"],
        "stacking & sorting": ["Toys"],
        "building blocks": ["Toys"],
        "storytime & picture books": ["Back To School"],
        "stem & science kits": ["Toys", "Back To School"],
        "arts & crafts": ["Craft Supplies", "Artistry", "Kids Art", "Craft and Stationery"],
        "board games & puzzles": ["Toys"],
        "outdoor play": ["Toys"],
        # Adults
        "cooking & baking": ["Kitchen Appliances", "Utensils & Gadgets", "Food Preparation", "Cookware", "Bakeware", "Serveware"],
        "relaxation & down time": ["Home  Living"],
        "gardening": ["Home  Living"],
        "reading": ["Back To School"],
        "tech & gaming": ["Electronics", "Gadgets", "Tech"],
        "diy": ["Craft Supplies", "Artistry"],
        "arts & creativity": ["Artistry", "Craft Supplies"],
        "music": ["Music"],
        "fashion & beauty": ["Gifting"],
    }
    # Normalise keys for lookup
    def norm_interest(s: str) -> str:
        x = s.lower()
        x = x.replace(" and ", " & ")
        x = x.replace("&", "&")
        x = re.sub(r"\s+", " ", x).strip()
        return x
    candidates: List[str] = []
    ni = norm_interest(t)
    if ni in explicit:
        candidates.extend(explicit[ni])
    # Token-based heuristics as a fallback
    if not candidates:
        token_map = [
            ("cooking", ["Kitchen Appliances", "Utensils & Gadgets", "Food Preparation", "Cookware", "Bakeware", "Serveware"]),
            ("baking", ["Bakeware", "Kitchen Appliances", "Utensils & Gadgets"]),
            ("gardening", ["Home  Living"]),
            ("relaxation", ["Home  Living"]),
            ("reading", ["Back To School"]),
            ("tech", ["Electronics", "Gadgets", "Tech"]),
            ("gaming", ["Electronics", "Gadgets", "Tech"]),
            ("diy", ["Craft Supplies", "Artistry"]),
            ("craft", ["Craft Supplies", "Artistry", "Craft and Stationery", "Kids Art"]),
            ("board", ["Toys"]),
            ("puzzle", ["Toys"]),
            ("toy", ["Toys"]),
            ("kids", ["Kids and Baby", "Toys"]),
            ("home", ["Home  Living"]),
            ("music", ["Music"]),
        ]
        for key, cats in token_map:
            if key in ni:
                candidates.extend(cats)
    # Whitelist canonicalisation
    if restrict_to_whitelist:
        canonical = build_category_canonical_map()
        resolved: List[str] = []
        for c in candidates:
            key = _norm_cat(c)
            if key in canonical:
                resolved.append(canonical[key])
        candidates = resolved
    return list(dict.fromkeys([c for c in candidates if c]))


def ensure_constructor_ids() -> Tuple[str, str]:
    session_token = st.session_state.get("constructor_s")
    if not session_token:
        session_token = "1"
        st.session_state["constructor_s"] = session_token
    user_token = st.session_state.get("constructor_i")
    if not user_token:
        user_token = str(uuid.uuid4())
        st.session_state["constructor_i"] = user_token
    return session_token, user_token


def make_url(
    base: str,
    query: str,
    key: str,
    price_filter: Optional[str],
    include_categories: List[str],
    per_page: int = 10,
    page: int = 1,
) -> str:
    canonical = build_category_canonical_map()
    cat_filters: List[str] = []
    for cat in include_categories:
        c = canonical.get(_norm_cat(cat), cat)
        if c and c not in cat_filters:
            cat_filters.append(c)

    filters: Dict[str, str | List[str]] = {}
    if price_filter:
        filters["Price"] = price_filter
    if cat_filters:
        filters["Category"] = cat_filters if len(cat_filters) > 1 else cat_filters[0]

    session_token, user_token = ensure_constructor_ids()
    endpoint = urljoin(base, "/v1/search/natural_language/")

    return build_constructor_url(
        nl_query=sanitize_query(query),
        api_key=key,
        base_url=endpoint,
        page=page,
        per_page=per_page,
        filters=filters or None,
        prefilter_not=DEFAULT_PREFILTER_NOT,
        session=session_token,
        extra_params=[("i", user_token)],
    )


def normalize_filter_value(val: str) -> str:
    s = (val or "").strip()
    s = s.replace("&", "and")
    return s


def url_for_bucket(
    base_url: str,
    api_key: str,
    nl: str,
    bucket: str,
    recipient: str,
    budget_hi: Optional[int],
    expanded_categories: Optional[List[str]] = None,
    gender_opt: Optional[str] = None,
    per_page: int = 60,
) -> str:
    filters: Dict[str, str | List[str]] = {}
    if budget_hi is not None:
        filters["Price"] = normalize_filter_value(f"0-{int(budget_hi)}")

    bucket_map: Dict[str, List[str]] = {
        "Books": ["Books"],
        "Tech": ["Tech"],
        "Outdoors": ["Outdoors"],
        "Home": ["Home"],
        "Fashion": ["Fashion"],
        "Entertainment": ["Entertainment"],
    }

    cat_filters: List[str] = list(bucket_map.get(bucket, []))
    for cat in expanded_categories or []:
        if not cat:
            continue
        if bucket.lower() in cat.lower() and cat not in cat_filters:
            cat_filters.append(cat)

    if recipient == "couple":
        if bucket == "Home":
            extras = ["Home", "Occasion", "Jewellery"]
        elif bucket in {"Fashion", "Entertainment"}:
            extras = ["Jewellery", "Occasion"]
        else:
            extras = []
        for cat in extras:
            if cat not in cat_filters:
                cat_filters.append(cat)

    if cat_filters:
        normalized_cats = [normalize_filter_value(c) for c in cat_filters]
        if len(normalized_cats) == 1:
            filters["Category"] = normalized_cats[0]
        else:
            filters["Category"] = normalized_cats

    if gender_opt in {"Men", "Women"}:
        filters["Gender"] = gender_opt

    session_token, user_token = ensure_constructor_ids()
    endpoint = urljoin(base_url, "/v1/search/natural_language/")

    return build_constructor_url(
        nl_query=sanitize_query(nl),
        api_key=api_key,
        base_url=endpoint,
        page=1,
        per_page=per_page,
        filters=filters or None,
        prefilter_not=DEFAULT_PREFILTER_NOT,
        session=session_token,
        extra_params=[("i", user_token)],
    )


def make_url_with_pairs(
    base: str,
    query: str,
    key: str,
    per_page: int,
    page: int,
    pairs: List[Tuple[str, str]],
) -> str:
    filters: Dict[str, str | List[str]] = {}
    extra_pairs: List[Tuple[str, str]] = []
    prefilter_override: Optional[str] = None

    for raw_key, raw_val in pairs:
        key_norm = (raw_key or "").strip()
        val_norm = normalize_filter_value(raw_val)
        if not key_norm or not val_norm:
            continue
        if key_norm.startswith("filters[") and key_norm.endswith("]"):
            field = key_norm[8:-1]
            existing = filters.get(field)
            if isinstance(existing, list):
                if val_norm not in existing:
                    existing.append(val_norm)
            elif isinstance(existing, str) and existing:
                if val_norm != existing:
                    filters[field] = [existing, val_norm]
            else:
                filters[field] = val_norm
        elif key_norm == "pre_filter_expression":
            prefilter_override = val_norm
        else:
            extra_pairs.append((key_norm, val_norm))

    session_token, user_token = ensure_constructor_ids()
    endpoint = urljoin(base, "/v1/search/natural_language/")

    prefilter = DEFAULT_PREFILTER_NOT if prefilter_override is None else None
    extra = list(extra_pairs)
    extra.append(("i", user_token))
    if prefilter_override is not None:
        extra.append(("pre_filter_expression", prefilter_override))

    return build_constructor_url(
        nl_query=sanitize_query(query),
        api_key=key,
        base_url=endpoint,
        page=page,
        per_page=per_page,
        filters=filters or None,
        prefilter_not=prefilter,
        session=session_token,
        extra_params=extra,
    )


def fetch_aggregate_items_generic(base_url: str, q_text: str, api_key: str, per_page: int, pages: int, filter_pairs: List[Tuple[str, str]]) -> Tuple[List[Dict[str, Any]], List[str]]:
    urls_used: List[str] = []
    out_raw: List[Dict[str, Any]] = []
    for p in range(1, pages + 1):
        url = make_url_with_pairs(base_url, q_text, api_key, per_page=per_page, page=p, pairs=filter_pairs)
        urls_used.append(url)
        r = requests.get(url, timeout=20)
        r.raise_for_status()
        data = r.json()
        out_raw.extend(extract_items(data))
    return out_raw, urls_used


def refine_query(prev_query: str, picked: Dict[str, Any]) -> str:
    title = (picked.get("title") or "").strip()
    if not title:
        return prev_query
    # Extract a few meaningful tokens from the product title
    words = [w for w in re.split(r"[^a-zA-Z0-9]+", title) if len(w) > 2]
    focus = " ".join(words[:5])
    # Append guidance to anchor embeddings toward value and practicality
    return f"{prev_query} Focus on: {focus}. Prioritise practical, durable, great-value options suitable for everyday Australian use."


def constructor_search(query: str, price_filter: Optional[str], page: int, per_page: int = 10) -> Dict[str, Any]:
    base = os.environ.get("CONSTRUCTOR_BASE_URL", "https://ac.cnstrc.com")
    key = os.environ.get("CONSTRUCTOR_API_KEY") or os.environ.get("CONSTRUCTOR_KEY") or os.environ.get("CONSTRUCTOR_PUBLIC_KEY")
    if not key:
        raise ValueError("Set CONSTRUCTOR_API_KEY (or CONSTRUCTOR_KEY/CONSTRUCTOR_PUBLIC_KEY) in env or via the sidebar.")
    session_token, user_token = ensure_constructor_ids()
    endpoint = urljoin(base, "/v1/search/natural_language/")

    filters: Dict[str, str] = {}
    if price_filter:
        filters["Price"] = price_filter

    url = build_constructor_url(
        nl_query=sanitize_query(query),
        api_key=key,
        base_url=endpoint,
        page=page,
        per_page=per_page,
        filters=filters or None,
        prefilter_not=DEFAULT_PREFILTER_NOT,
        session=session_token,
        extra_params=[("i", user_token)],
    )

    r = requests.get(url, timeout=20)
    r.raise_for_status()
    return r.json()


def score_item(item: Dict[str, Any], interest: str, lo: Optional[float], hi: Optional[float]) -> float:
    title = (item.get("title") or "").lower()
    tokens = [t for t in re.split(r"[^a-z0-9]+", prettify_token(interest).lower()) if t]
    score = 0.0
    for t in tokens:
        if t and t in title:
            score += 1.0
    price = item.get("price")
    # reward being in budget, penalize if outside
    if price is not None:
        in_budget = True
        if lo is not None and price < lo:
            in_budget = False
        if hi is not None and price > hi:
            in_budget = False
        score += 1.0 if in_budget else -0.5
    return score


# ----------------------- UI -----------------------
st.set_page_config(page_title="Gift Finder", page_icon="🎁", layout="centered")
st.markdown(
    """
    <style>
    div[data-testid="stMarkdownContainer"]:has(> div[data-image-box]) {
        margin: 0 !important;
    }
    </style>
    """,
    unsafe_allow_html=True,
)
st.title("Gift Finder")
st.caption("Choose match mode and amounts, then select recipient details.")

quiz = load_quiz()

with st.sidebar:
    st.header("Settings")
    # PIN-gated access to Streamlit secrets
    pin_val = st.text_input("Enter PIN", type="password")
    secrets_unlocked = pin_val.strip().upper() == "ALEX" if pin_val else False
    st.session_state["secrets_unlocked"] = secrets_unlocked
    if secrets_unlocked:
        st.caption("Secrets unlocked")

    st.subheader("Match Controls")
    match_type = st.radio("Match type", options=["Constructor", "Powered-up"], horizontal=True, index=1)
    gifts_opt = st.slider("Number of gifts", min_value=1, max_value=5, value=3)
    queries_opt = 1
    if match_type == "Powered-up":
        queries_opt = st.slider("Queries", min_value=1, max_value=5, value=3)

    # Constructor config from secrets; no manual base/key inputs
    base_url = os.environ.get("CONSTRUCTOR_BASE_URL", "https://ac.cnstrc.com")
    os.environ["CONSTRUCTOR_BASE_URL"] = base_url
    api_key = ""
    if secrets_unlocked:
        try:
            api_key = st.secrets.get("CONS_KEY", "")
        except Exception:
            api_key = ""
        if api_key:
            api_key = normalize_public_key(api_key)
            os.environ["CONSTRUCTOR_PUBLIC_KEY"] = api_key
    if not api_key:
        api_key = os.environ.get("CONSTRUCTOR_PUBLIC_KEY", "")
    per_page = st.slider("Results per iteration", min_value=10, max_value=50, value=24, step=2)
    pages_per_iter = 1
    # Defaults ON (no toggles): include budget in query, strict budget, logging, restrict to whitelist
    include_budget_in_query = True
    strict_budget = True
    enable_logging = True
    restrict_cats = True

    st.subheader("LLM")
    model_opt = st.selectbox("LLM model", options=["Please select", "gpt-4o-mini"], index=0)
    if model_opt != "Please select" and secrets_unlocked:
        try:
            secret_key = st.secrets.get("Gifting", "")
        except Exception:
            secret_key = ""
        if secret_key:
            os.environ["OPENROUTER_API_KEY"] = secret_key
            os.environ["OPENROUTER_BASE_URL"] = os.environ.get("OPENROUTER_BASE_URL", "https://openrouter.ai/api/v1")
            os.environ["OPENROUTER_MODEL"] = "openai/gpt-4o-mini" if model_opt == "gpt-4o-mini" else model_opt
            st.session_state["llm_enabled"] = True
            st.caption("LLM enabled")
        else:
            st.session_state["llm_enabled"] = False
            st.warning("LLM selected but no OpenRouter key in secrets (Gifting)")
    else:
        st.session_state["llm_enabled"] = False

tabs = st.tabs(["Images", "Quiz", "URLs"])

with tabs[1]:
    st.subheader("Who is the gift for?")
    recipient_kind = st.radio("Recipient kind", options=["Human","Pet"], horizontal=True, index=0)

    who_keys_all = list((quiz.get("who") or {}).keys())

    # Generation selection first for Human
    GENERATIONS = [
        ("Gen Alpha (1–14)", 1, 14),
        ("Gen Z (13–28)", 13, 28),
        ("Millennials (29–44)", 29, 44),
        ("Gen X (45–60)", 45, 60),
        ("Boomers (61–79)", 61, 79),
        ("Silent Generation (80–97)", 80, 97),
    ]
    gen_labels = [g[0] for g in GENERATIONS]
    gen_idx_default = 0
    gen_label = None

    def allowed_who_for_gen(gl: str) -> List[str]:
        gl = gl.lower()
        base = {
            "alpha": ["child"],
            "gen z": ["partner","friend","coworker"],
            "millennials": ["parent","partner","friend","coworker"],
            "gen x": ["parent","partner","friend","coworker"],
            "boomers": ["grandparent","partner","friend","coworker"],
            "silent": ["grandparent","partner","friend"],
        }
        for k,v in base.items():
            if k in gl:
                return v
        return ["partner","friend","coworker"]

    gender = None
    age = None
    interest = None
    budget_label = None
    relationship = None
    age_range = (None, None)

    if recipient_kind == "Pet":
        # Pet flow
        who = "pet"
        node = quiz["who"][who]
        pet_types = list((node.get("pet_type") or {}).keys())
        pet = st.selectbox("Pet type", options=pet_types)
        pet_node = node["pet_type"][pet]
        interests = pet_node.get("interests", [])
        interest = st.selectbox("Interest", options=interests)
        budgets = pet_node.get("budget", [])
        budget_label = st.selectbox("Budget", options=budgets)
        relationship = f"{pet}"
    else:
        # Human flow: generation first
        gen_label = st.selectbox("Generation", options=gen_labels, index=gen_idx_default)
        allowed = allowed_who_for_gen(gen_label)
        # Intersect with available who keys in quiz
        who_candidates = [w for w in allowed if w in who_keys_all]
        if not who_candidates:
            who_candidates = [w for w in who_keys_all if w != "pet"]
        who = st.selectbox("Recipient type", options=who_candidates)
        node = quiz["who"][who]
        genders = list((node.get("gender") or {}).keys())
        gender = st.selectbox("Gender", options=genders)
        if who == "child":
            # Child: show age slider and map to child buckets
            gmin, gmax = next((a, b) for (lbl, a, b) in GENERATIONS if lbl == gen_label)
            age_range = st.slider("Age range", min_value=1, max_value=97, value=(gmin, gmax))
            available_buckets = list(((node["gender"][gender]).get("age") or {}).keys())
            def _bucket_range(bk: str) -> Tuple[int, int]:
                if bk == "0_2": return (0,2)
                if bk == "3_5": return (3,5)
                if bk == "6_8": return (6,8)
                if bk == "9_12": return (9,12)
                if bk == "13_17": return (13,17)
                if bk == "18_plus": return (18, 120)
                return (0, 120)
            rep_age = int((age_range[0] + age_range[1]) // 2)
            best_bk = None
            best_dist = 10**9
            for bk in available_buckets:
                lo_b, hi_b = _bucket_range(bk)
                mid = (lo_b + hi_b) / 2
                dist = 0 if (lo_b <= rep_age <= hi_b) else abs(rep_age - mid)
                if dist < best_dist:
                    best_dist = dist
                    best_bk = bk
            age_bucket = best_bk or (available_buckets[0] if available_buckets else "13_17")
            age_node = node["gender"][gender]["age"][age_bucket]
        else:
            # Adult recipients: force 18_plus
            age_range = (18, 97)
            age_bucket = "18_plus"
            age_dict = (node.get("gender", {}).get(gender, {}).get("age", {}))
            if isinstance(age_dict, dict) and age_bucket in age_dict:
                age_node = age_dict[age_bucket]
            else:
                # fallback: take first available
                if isinstance(age_dict, dict) and age_dict:
                    first_key = next(iter(age_dict.keys()))
                    age_node = age_dict.get(first_key, {})
                else:
                    age_node = {}
        interests = age_node.get("interests", []) if isinstance(age_node, dict) else []
        interest = st.selectbox("Interest", options=interests)
        budgets = age_node.get("budget", []) if isinstance(age_node, dict) else []
        budget_label = st.selectbox("Budget", options=budgets)
        relationship = who

    st.divider()
    if st.button("Find products", key="quiz_go", type="primary"):
        lo, hi = parse_budget_range(budget_label or "")
        age_text_display = None
        if who != "pet" and age_range[0] is not None:
            age_text_display = f"ages {age_range[0]}–{age_range[1]}"
        p_phrase = price_text(*parse_budget_range(budget_label or "")) if include_budget_in_query else None
        current_generation = gen_label if who != "pet" else None
        q_base = build_query_text(relationship, None if who == "pet" else gender, age_text_display, interest or "", p_phrase, current_generation)
        include_cats = interest_to_categories(interest or "", restrict_to_whitelist=restrict_cats)
        run_product_search(q_base, include_cats, lo, hi, label="Quiz")

with tabs[2]:
    st.subheader("URLs")
    st.caption("Build a Constructor URL from natural language and filters (no LLM). Spaces → %20, '&' → 'and' automatically.")
    url_nl = st.text_area("Natural language", value=st.session_state.get("url_nl", ""))
    st.session_state["url_nl"] = url_nl
    @st.cache_data
    def fetch_filter_types(base: str, key: str) -> List[str]:
        try:
            # minimal seed query to fetch facets; tolerate failure
            seed_url = f"{base}/v1/search/natural_language/ideas"
            params = {"key": key, "s": 1, "num_results_per_page": 1}
            r = requests.get(seed_url, params=params, timeout=8)
            r.raise_for_status()
            data = r.json()
            facets = ((data.get("response") or {}).get("facets") or [])
            names = []
            for f in facets:
                nm = f.get("name") or f.get("display_name")
                if nm:
                    names.append(str(nm))
            # Dedup, keep common ones first
            base_order = [
                "Category","Product Type","Subcategory","Price","Audience","Colour","Material","Features","Book Genre","Brand","Size","Suitable for ages","Capacity","Power Rating"
            ]
            out = []
            for b in base_order:
                if b in names and b not in out:
                    out.append(b)
            for n in names:
                if n not in out:
                    out.append(n)
            return out or base_order
        except Exception:
            return [
                "Category","Product Type","Subcategory","Price","Audience","Colour","Material","Features","Book Genre","Brand","Size","Suitable for ages","Capacity","Power Rating"
            ]

    FILTER_TYPES = fetch_filter_types(base_url, api_key)
    if "url_filters" not in st.session_state:
        st.session_state["url_filters"] = []
    filters_list = st.session_state["url_filters"]
    st.write("Filters")
    rm = []
    for idx, row in enumerate(filters_list):
        c1, c2, c3 = st.columns([2,4,1])
        with c1:
            row["type"] = st.selectbox("Type", options=FILTER_TYPES, index=(FILTER_TYPES.index(row.get("type")) if row.get("type") in FILTER_TYPES else 0), key=f"url_ft_{idx}")
        with c2:
            row["value"] = st.text_input("Value", value=row.get("value",""), key=f"url_fv_{idx}")
        with c3:
            if st.button("Remove", key=f"url_fr_{idx}"):
                rm.append(idx)
    if rm:
        st.session_state["url_filters"] = [r for i, r in enumerate(filters_list) if i not in rm]
        st.rerun()
    if st.button("Add filter", key="url_f_add"):
        st.session_state["url_filters"].append({"type": FILTER_TYPES[0], "value": ""})
        st.rerun()

    st.divider()
    if st.button("Find products", key="url_go", type="primary"):
        pairs: List[Tuple[str,str]] = []
        for row in st.session_state["url_filters"]:
            t = (row.get("type") or "").strip()
            v = (row.get("value") or "").strip()
            if not t or not v:
                continue
            pairs.append((f"filters[{t}]", v))
        urls_used: List[str] = []
        errors: List[str] = []
        chosen: List[Dict[str, Any]] = []
        try:
            if match_type == "Constructor":
                raw, urls1 = fetch_aggregate_items_generic(base_url, url_nl, api_key, per_page=max(per_page, gifts_opt), pages=1, filter_pairs=pairs)
                urls_used.extend(urls1)
                items = [normalise_item(it) for it in raw]
                chosen = items[:gifts_opt]
            else:
                all_items: List[Dict[str, Any]] = []
                last_best = None
                for iter_idx in range(1, queries_opt + 1):
                    if iter_idx == 1:
                        q_iter = url_nl
                    elif iter_idx % 2 == 0:
                        q_iter = divergent_variant(url_nl, url_nl, [], None)
                    else:
                        q_iter = refine_query(url_nl, last_best) if last_best else url_nl
                    raw, urls2 = fetch_aggregate_items_generic(base_url, q_iter, api_key, per_page=per_page, pages=pages_per_iter, filter_pairs=pairs)
                    urls_used.extend(urls2)
                    seen_local = set()
                    uniq_raw = []
                    for it in raw:
                        pid = it.get("id") or (it.get("data") or {}).get("id") or it.get("url")
                        pid = str(pid)
                        if pid and pid not in seen_local:
                            seen_local.add(pid)
                            uniq_raw.append(it)
                    items = [normalise_item(it) for it in uniq_raw]
                    all_items.extend(items)
                    if items:
                        best = sorted(items, key=lambda it: score_item(it, url_nl, None, None), reverse=True)[0]
                        last_best = best
                ranked = sorted(all_items, key=lambda it: score_item(it, url_nl, None, None), reverse=True)
                seen = set()
                for it in ranked:
                    pid = it.get("id") or it.get("url")
                    if pid and pid not in seen and it.get("url"):
                        chosen.append(it)
                        seen.add(pid)
                    if len(chosen) >= gifts_opt:
                        break
        except Exception as e:
            errors.append(str(e))
        st.session_state["last_results"] = chosen
        st.session_state["last_errors"] = errors
        st.session_state["last_urls"] = urls_used
        st.session_state["last_label"] = "URLs"

with tabs[0]:
    # Images vibe picker (simplified UI)
    files, deck_sig = discover_images("unsplash_images")
    total_files = len(files)
    use_all = st.sidebar.toggle("Use all images", value=True, key="use_all_images")
    slider_min = 50 if total_files >= 50 else max(1, total_files)
    slider_max = 400 if total_files >= 400 else max(slider_min, total_files if total_files else 50)
    if slider_max < slider_min:
        slider_max = slider_min
    default_value = min(100, total_files) if total_files else slider_min
    step = 10 if slider_max > slider_min else 1
    deck_size = st.sidebar.slider(
        "Deck size",
        min_value=slider_min,
        max_value=slider_max,
        value=min(max(slider_min, default_value), slider_max),
        step=step,
        key="deck_size",
    )
    rng = random.Random(deck_sig)
    files_sorted = sorted(files)
    rng.shuffle(files_sorted)
    deck = files_sorted if use_all or deck_size >= len(files_sorted) else files_sorted[:deck_size]
    st.sidebar.write(f"Found: **{total_files}** | Using: **{len(deck)}**")
    names = [p.name for p in files]
    dupes = [n for n, c in Counter(names).items() if c > 1]
    exts = Counter(p.suffix.lower() for p in files)
    with st.sidebar.expander("Diagnostics", expanded=False):
        st.write("Extensions:", dict(exts))
        if dupes:
            st.warning(f"Duplicate filenames: {len(dupes)} (e.g., {dupes[:3]})")
    if len(deck) == 0:
        st.info("Add images to the 'unsplash_images' folder to get started.")
        st.stop()

    meta_path = os.path.join("unsplash_images", "metadata.json")
    df_meta = load_meta_df(meta_path, deck_sig)
    if (df_meta is None or (hasattr(df_meta, "empty") and df_meta.empty)) and deck:
        try:
            import pandas as pd  # type: ignore

            base_path = Path("unsplash_images").resolve()
            records = []
            for path in deck:
                try:
                    rel = str(path.resolve().relative_to(base_path))
                except Exception:
                    rel = path.name
                records.append(
                    {
                        "photo_id": path.stem,
                        "filename": rel,
                        "alt_description": path.stem,
                        "tags": [],
                    }
                )
            if records:
                df_meta = pd.DataFrame(records)
                df_meta["text"] = (
                    df_meta["alt_description"].fillna("").astype(str)
                    + " "
                    + df_meta["tags"].apply(lambda lst: " ".join([str(t) for t in lst]))
                ).str.lower()
        except Exception:
            df_meta = None
    if df_meta is None or (hasattr(df_meta, "empty") and df_meta.empty):
        st.info("Provide a valid metadata.json from Unsplash downloads.")
    else:
        base_dir = os.path.dirname(meta_path) or "."
        base_path = Path(base_dir).resolve()
        file_by_name: Dict[str, Path] = {}
        file_by_rel: Dict[str, Path] = {}
        file_by_stem: Dict[str, Path] = {}
        for p in files:
            try:
                resolved = p.resolve()
            except Exception:
                resolved = Path(p)
            file_by_name.setdefault(p.name, resolved)
            try:
                rel = str(resolved.relative_to(base_path))
                file_by_rel.setdefault(rel, resolved)
            except Exception:
                pass
            file_by_stem.setdefault(resolved.stem, resolved)

        def _build_image_action_url(action: str) -> str:
            params = {
                k: list(st.query_params.get_all(k))
                for k in st.query_params
            }
            params["img_select"] = [action]
            query = urlencode(params, doseq=True)
            return f"?{query}" if query else "?"

        def _row_pid(r):
            return r.get("photo_id") or r.get("id") or ""

        def _row_local_path(r):
            fn = r.get("filename")
            if isinstance(fn, str) and fn:
                raw = fn.strip()
                candidate = file_by_rel.get(raw) or file_by_name.get(Path(raw).name)
                if candidate and candidate.exists():
                    return str(candidate)
                candidate_path = base_path / raw
                if candidate_path.exists():
                    return str(candidate_path)
            pid = str(_row_pid(r)).strip()
            if pid:
                candidate = file_by_stem.get(pid)
                if candidate and candidate.exists():
                    return str(candidate)
                for ext in SUPPORTED:
                    candidate_path = base_path / f"{pid}{ext}"
                    if candidate_path.exists():
                        return str(candidate_path)
            return None

        def _show_image_box(src: str, alt_text: str = "", height: int = 240) -> None:
            safe_alt = html.escape(alt_text or "")
            st.markdown(
                f"""
                <div data-image-box style="width: 100%; height: {height}px; overflow: hidden; border-radius: 12px; border: 1px solid #ddd;">
                    <img src="{src}" alt="{safe_alt}" style="width: 100%; height: 100%; object-fit: cover; display: block;" />
                </div>
                """,
                unsafe_allow_html=True,
            )

        def _render_image(r, height: int = 240):
            alt_text = str(r.get("alt_description") or "")
            lp = _row_local_path(r)
            if lp:
                uri = file_to_data_uri(lp)
                if uri:
                    _show_image_box(uri, alt_text, height=height)
                    return True
            pid = _row_pid(r)
            if pid:
                _show_image_box(f"https://source.unsplash.com/{pid}/600x400", alt_text, height=height)
                return True
            return False

        overrides = st.session_state.get("img_meta_override", {})
        if overrides:
            df_meta = df_meta.copy()
            for idx, r in df_meta.iterrows():
                pid = r.get("photo_id") or r.get("id")
                if pid and pid in overrides:
                    ov = overrides[pid]
                    if ov.get("alt_description"):
                        df_meta.at[idx, "alt_description"] = ov["alt_description"]
                    if ov.get("tags") is not None:
                        df_meta.at[idx, "tags"] = ov["tags"]

        try:
            import pandas as pd  # type: ignore

            existing_paths: Set[Path] = set()
            for _, row in df_meta.iterrows():
                lp = _row_local_path(row)
                if not lp:
                    continue
                try:
                    existing_paths.add(Path(lp).resolve())
                except Exception:
                    existing_paths.add(Path(lp))
            additions = []
            for path in deck:
                try:
                    resolved = path.resolve()
                except Exception:
                    resolved = path
                if resolved in existing_paths:
                    continue
                try:
                    rel = str(resolved.relative_to(base_path))
                except Exception:
                    rel = path.name
                additions.append(
                    {
                        "photo_id": path.stem,
                        "filename": rel,
                        "alt_description": path.stem.replace("_", " ").replace("-", " "),
                        "tags": [],
                    }
                )
                existing_paths.add(resolved)
            if additions:
                df_meta = pd.concat([df_meta, pd.DataFrame(additions)], ignore_index=True)
        except Exception:
            pass

        if "tags" in df_meta.columns:
            df_meta["tags"] = df_meta["tags"].apply(lambda x: x if isinstance(x, list) else [])
        else:
            df_meta["tags"] = [[] for _ in range(len(df_meta))]
        if "alt_description" not in df_meta.columns:
            df_meta["alt_description"] = ""
        df_meta["alt_description"] = df_meta["alt_description"].fillna("")
        df_meta["text"] = (
            df_meta["alt_description"].astype(str)
            + " "
            + df_meta["tags"].apply(lambda lst: " ".join([str(t) for t in lst]))
        ).str.lower()
        df_meta = df_meta.reset_index(drop=True)

        path_to_idx: Dict[Path, int] = {}
        for idx, row in df_meta.iterrows():
            lp = _row_local_path(row)
            if not lp:
                continue
            try:
                path_to_idx[Path(lp).resolve()] = idx
            except Exception:
                path_to_idx[Path(lp)] = idx
        deck_indices: List[int] = []
        for path in deck:
            try:
                resolved = path.resolve()
            except Exception:
                resolved = path
            idx = path_to_idx.get(resolved)
            if idx is None:
                for cand_path, cand_idx in path_to_idx.items():
                    if cand_path.name == path.name:
                        idx = cand_idx
                        break
            if idx is not None:
                deck_indices.append(idx)
        if deck_indices:
            seen_idx: Set[int] = set()
            leaf_ids: List[int] = []
            for idx in deck_indices:
                if idx not in seen_idx:
                    leaf_ids.append(idx)
                    seen_idx.add(idx)
        else:
            leaf_ids = list(range(len(df_meta)))

        if not leaf_ids:
            st.info("No images available after filtering.")
            st.stop()

        key_path = "img_meta_path"
        key_tree = "img_tree"
        key_bits = "img_path_bits"
        key_emb = "img_embeddings"
        key_sig = "img_deck_sig"
        key_leaf = "img_leaf_ids"
        key_meta_len = "img_meta_len"
        key_text_sig = "img_text_sig"
        text_sig = (
            hashlib.md5("||".join(df_meta["text"].astype(str).tolist()).encode("utf-8")).hexdigest()
            if len(df_meta) else ""
        )
        stored_leaf_ids = tuple(st.session_state.get(key_leaf, ()))
        needs_refresh = (
            st.session_state.get(key_path) != meta_path
            or st.session_state.get(key_sig) != deck_sig
            or st.session_state.get(key_meta_len) != len(df_meta)
            or st.session_state.get(key_text_sig) != text_sig
            or stored_leaf_ids != tuple(leaf_ids)
        )
        if needs_refresh:
            st.session_state[key_path] = meta_path
            st.session_state[key_sig] = deck_sig
            st.session_state[key_meta_len] = len(df_meta)
            st.session_state[key_text_sig] = text_sig
            st.session_state[key_bits] = []
            emb = embed_texts(df_meta["text"].tolist())
            st.session_state[key_emb] = emb
            st.session_state.setdefault("img_seed", 0)
            st.session_state[key_tree] = build_greedy_tree(leaf_ids, emb, seed=st.session_state["img_seed"])
            st.session_state[key_leaf] = tuple(leaf_ids)
        else:
            st.session_state[key_leaf] = tuple(leaf_ids)

        if key_bits not in st.session_state:
            st.session_state[key_bits] = []

        params_current = {
            k: list(st.query_params.get_all(k))
            for k in st.query_params
        }
        selection_vals = params_current.pop("img_select", None)
        if selection_vals:
            if params_current:
                st.query_params.from_dict(
                    {
                        k: v if len(v) > 1 else v[0]
                        for k, v in params_current.items()
                    }
                )
            else:
                st.query_params.clear()
            choice = selection_vals[-1]
            if choice == "left":
                st.session_state[key_bits].append(0)
                st.rerun()
            elif choice == "right":
                st.session_state[key_bits].append(1)
                st.rerun()
            elif choice == "neither":
                st.session_state["img_seed"] = int(st.session_state.get("img_seed", 0)) + 1
                emb = st.session_state.get(key_emb)
                current_leaf_ids = list(st.session_state.get(key_leaf, tuple(leaf_ids)))
                st.session_state[key_tree] = build_greedy_tree(current_leaf_ids, emb, seed=st.session_state["img_seed"])
                st.rerun()

        bits = st.session_state.get(key_bits, [])
        tree = st.session_state.get(key_tree)
        emb = st.session_state.get(key_emb)
        if tree is None:
            st.info("No image tree available.")
            st.stop()
        try:
            node_img = walk_tree(tree, bits)
        except Exception:
            st.session_state[key_bits] = []
            node_img = walk_tree(tree, [])
        if isinstance(node_img, dict):
            i, j = node_img["pair_idx"]
            left_row = df_meta.iloc[i]
            right_row = df_meta.iloc[j]
            # Clickable images
            st.markdown("### Which vibe matches?")
            img_srcs: List[str] = []
            img_alts: List[str] = []
            for r in (left_row, right_row):
                alt_text = str(r.get("alt_description") or "")
                img_alts.append(alt_text)
                lp = _row_local_path(r)
                if lp:
                    uri = file_to_data_uri(lp)
                    if uri:
                        img_srcs.append(uri)
                        continue
                pid = r.get("photo_id") or r.get("id") or ""
                img_srcs.append(f"https://source.unsplash.com/{pid}/600x400")
            try:
                from clickable_images import clickable_images  # type: ignore

                clicked = clickable_images(
                    img_srcs,
                    titles=["", ""],
                    div_style={
                        "display": "flex",
                        "justify-content": "space-between",
                        "gap": "1rem",
                        "align-items": "stretch",
                    },
                    img_style={
                        "width": "100%",
                        "height": "240px",
                        "object-fit": "cover",
                        "border-radius": "12px",
                        "border": "1px solid #ddd",
                        "box-shadow": "0 2px 8px rgba(0,0,0,0.05)",
                    },
                )
                if clicked == 0:
                    st.session_state[key_bits].append(0)
                    st.rerun()
                elif clicked == 1:
                    st.session_state[key_bits].append(1)
                    st.rerun()
                # Neither match CTA
                ncol = st.columns([1, 1, 1])
                with ncol[1]:
                    if st.button("Neither match", key="img_neither"):
                        st.session_state["img_seed"] = int(st.session_state.get("img_seed", 0)) + 1
                        emb = st.session_state.get(key_emb)
                        current_leaf_ids = list(st.session_state.get(key_leaf, tuple(leaf_ids)))
                        st.session_state[key_tree] = build_greedy_tree(current_leaf_ids, emb, seed=st.session_state["img_seed"])
                        st.rerun()
            except Exception:
                if len(img_srcs) == 2 and all(img_srcs):
                    st.markdown(
                        """
                        <style>
                        [data-img-choice-block="true"] {
                            margin-top: 0.5rem;
                        }
                        [data-img-choice-block="true"] div[data-testid="column"] div[data-testid="stButton"] > button {
                            width: 100%;
                            border-radius: 999px;
                            border: 1px solid #444;
                            color: #444;
                            background-color: #fff;
                            font-weight: 500;
                            margin-top: 0.75rem;
                            transition: background-color 0.15s ease, color 0.15s ease, border-color 0.15s ease, box-shadow 0.15s ease;
                        }
                        [data-img-choice-block="true"] div[data-testid="column"] div[data-testid="stButton"] > button:hover,
                        [data-img-choice-block="true"] div[data-testid="column"] div[data-testid="stButton"] > button:focus {
                            background-color: #444;
                            color: #fff;
                            border-color: #444;
                            box-shadow: 0 6px 16px rgba(0,0,0,0.12);
                        }
                        [data-img-choice-actions="true"] div[data-testid="stButton"] > button {
                            border-radius: 999px;
                            width: 100%;
                            font-weight: 500;
                        }
                        </style>
                        """,
                        unsafe_allow_html=True,
                    )
<<<<<<< HEAD
                    choice_container_id = f"img-choice-{uuid.uuid4().hex}"
                    left_url = _build_image_action_url("left")
                    right_url = _build_image_action_url("right")
                    neither_url = _build_image_action_url("neither")
                    st.markdown(
                        f"""
                        <div id="{choice_container_id}" class="img-choice-root" data-img-choice-root="true">
                            <div class="img-choice-grid">
                                <a class="img-choice" data-img-choice-link href="{left_url}" target="_self">
                                    <img src="{html.escape(img_srcs[0], quote=True)}" alt="{html.escape(img_alts[0] or '', quote=True)}" />
                                </a>
                                <a class="img-choice" data-img-choice-link href="{right_url}" target="_self">
                                    <img src="{html.escape(img_srcs[1], quote=True)}" alt="{html.escape(img_alts[1] or '', quote=True)}" />
                                </a>
                            </div>
                            <div class="img-choice-actions">
                                <a data-img-choice-link href="{neither_url}" target="_self">Neither match</a>
                            </div>
                        </div>
                        <script>
                        (function() {{
                            const root = document.getElementById("{choice_container_id}");
                            if (!root || root.dataset.bound === "true") {{
                                return;
                            }}
                            root.dataset.bound = "true";
                            const sendParams = (href) => {{
                                if (!href) {{
                                    return false;
                                }}
                                try {{
                                    const url = new URL(href, window.location.href);
                                    const params = {{}};
                                    url.searchParams.forEach((value, key) => {{
                                        if (!params[key]) {{
                                            params[key] = [];
                                        }}
                                        params[key].push(value);
                                    }});
                                    const callStreamlit = (fnName, args) => {{
                                        const stObj = window.Streamlit || (window.parent && window.parent.Streamlit);
                                        if (stObj && typeof stObj[fnName] === "function") {{
                                            stObj[fnName](...args);
                                            return true;
                                        }}
                                        return false;
                                    }};
                                    if (!callStreamlit("setQueryParams", [params])) {{
                                        const target = window.parent || window;
                                        target.postMessage({{ type: "streamlit:setQueryParams", queryParams: params }}, "*");
                                    }}
                                    if (!callStreamlit("rerun", [])) {{
                                        const target = window.parent || window;
                                        target.postMessage({{ type: "streamlit:rerunScript" }}, "*");
                                    }}
                                    return true;
                                }} catch (err) {{
                                    console.error("Image choice handler error", err);
                                    return false;
                                }}
                            }};
                            const handleClick = (event) => {{
                                const href = event.currentTarget.getAttribute("href");
                                if (sendParams(href)) {{
                                    event.preventDefault();
                                    event.stopPropagation();
                                }}
                            }};
                            root.querySelectorAll("a[data-img-choice-link]").forEach((el) => {{
                                el.addEventListener("click", handleClick, {{ passive: false }});
                            }});
                        }})();
                        </script>
                        """,
                        unsafe_allow_html=True,
                    )
=======
                    st.markdown('<div data-img-choice-block="true">', unsafe_allow_html=True)
                    left_col, right_col = st.columns(2, gap="large")
                    with left_col:
                        if not _render_image(left_row):
                            st.write("No image available")
                        elif img_alts and img_alts[0]:
                            st.caption(str(img_alts[0]))
                        if st.button("This matches", key="img_left_html"):
                            st.session_state[key_bits].append(0)
                            st.rerun()
                    with right_col:
                        if not _render_image(right_row):
                            st.write("No image available")
                        elif img_alts and len(img_alts) > 1 and img_alts[1]:
                            st.caption(str(img_alts[1]))
                        if st.button("This matches", key="img_right_html"):
                            st.session_state[key_bits].append(1)
                            st.rerun()
                    st.markdown("</div>", unsafe_allow_html=True)
                    st.markdown('<div data-img-choice-actions="true">', unsafe_allow_html=True)
                    ccent = st.columns([1, 1, 1])
                    with ccent[1]:
                        if st.button("Neither match", key="img_neither_html"):
                            st.session_state["img_seed"] = int(st.session_state.get("img_seed", 0)) + 1
                            emb = st.session_state.get(key_emb)
                            current_leaf_ids = list(st.session_state.get(key_leaf, tuple(leaf_ids)))
                            st.session_state[key_tree] = build_greedy_tree(current_leaf_ids, emb, seed=st.session_state["img_seed"])
                            st.rerun()
                    st.markdown("</div>", unsafe_allow_html=True)
>>>>>>> 13975d3c
                else:
                    # Fallback to buttons if component or image sources are unavailable
                    col1, col2 = st.columns(2)
                    with col1:
                        if not _render_image(left_row):
                            st.write("No image available")
                        if st.button("This matches", key="img_left_btn"):
                            st.session_state[key_bits].append(0)
                            st.rerun()
                    with col2:
                        if not _render_image(right_row):
                            st.write("No image available")
                        if st.button("This matches", key="img_right_btn"):
                            st.session_state[key_bits].append(1)
                            st.rerun()
                    ccent = st.columns([1, 1, 1])
                    with ccent[1]:
                        if st.button("Neither match", key="img_neither_btn"):
                            st.session_state["img_seed"] = int(st.session_state.get("img_seed", 0)) + 1
                            emb = st.session_state.get(key_emb)
                            current_leaf_ids = list(st.session_state.get(key_leaf, tuple(leaf_ids)))
                            st.session_state[key_tree] = build_greedy_tree(current_leaf_ids, emb, seed=st.session_state["img_seed"])
                            st.rerun()
        else:
            leaf_idx = node_img
            try:
                leaf = df_meta.iloc[leaf_idx]
            except Exception:
                st.info("No leaf selected; reset and try again.")
                if st.button("Reset images path"):
                    st.session_state[key_bits] = []
                    st.rerun()
            else:
                selected_indices = collect_selected_indices(tree, bits)
                if not selected_indices:
                    selected_indices = [leaf_idx]
                cols_per_row = 3
                for start in range(0, len(selected_indices), cols_per_row):
                    row_cols = st.columns(min(cols_per_row, len(selected_indices) - start))
                    for offset, col in enumerate(row_cols):
                        with col:
                            img_idx = selected_indices[start + offset]
                            try:
                                img_row = df_meta.iloc[img_idx]
                            except Exception:
                                st.write("No image available")
                                continue
                            if not _render_image(img_row):
                                st.write("No image available")
                tags = leaf.get("tags", [])
                if not isinstance(tags, list):
                    tags = []
                alt_text = str(leaf.get("alt_description") or "")
                selected_rows = []
                for idx_sel in selected_indices:
                    try:
                        selected_rows.append(df_meta.iloc[idx_sel])
                    except Exception:
                        continue
                if not selected_rows:
                    selected_rows = [leaf]

                taste_top = top_tags_from_rows(selected_rows, top_k=6)
                if not taste_top and isinstance(tags, list):
                    taste_top = [str(t) for t in tags if str(t).strip()]

                st.markdown("#### Budget")
                budget_value: int = st.slider(
                    "Max budget ($)",
                    min_value=20,
                    max_value=300,
                    value=100,
                    step=5,
                    key="img_budget_slider",
                )

                qb = get_query_builder()
                q_preview, include_cats_prev, debug = qb.compose_with_debug(taste_top)
                raw_tags_dbg = debug.get("raw_tags", taste_top)
                filtered_tokens = debug.get("filtered_tokens", [])
                dropped_forbidden = debug.get("dropped_forbidden", [])
                dropped_not_allowed = debug.get("dropped_not_allowed", [])

                budget_tuple: Optional[Tuple[int, int]] = None
                budget_hi: Optional[int] = None
                budget_hi = int(budget_value)
                budget_tuple = (0, budget_hi)

                interpreter = get_query_interpreter()
                photo_ids: List[str] = []
                for row in selected_rows:
                    pid = row.get("photo_id") or row.get("id")
                    if not pid:
                        continue
                    text_pid = str(pid).strip()
                    if text_pid and text_pid not in photo_ids:
                        photo_ids.append(text_pid)

                interpreter_result = interpreter.interpret(
                    tokens=filtered_tokens,
                    categories=list(include_cats_prev),
                    photo_ids=photo_ids,
                    budget_aud=budget_tuple,
                    use_llm=False,
                )

                expanded_categories = interpreter_result.get("categories", include_cats_prev) or []
                queries_multi = interpreter_result.get("queries_multi", [])
                legacy_query = interpreter_result.get("query_no_llm", q_preview)
                recipient_guess = interpreter_result.get("recipient", "me")

                with st.expander("Query & URL preview", expanded=True):
                    st.write(f"Raw tags: {', '.join(raw_tags_dbg) or '-'}")
                    st.write(f"Filtered tokens: {', '.join(filtered_tokens) or '-'}")
                    st.write(f"Dropped (forbidden): {', '.join(dropped_forbidden) or '-'}")
                    st.write(f"Dropped (not allowed): {', '.join(dropped_not_allowed) or '-'}")
                    st.write(f"Categories: {', '.join(expanded_categories) or '-'}")
                    if legacy_query:
                        st.write(f"Legacy NL query: {legacy_query}")
                    else:
                        st.write("Legacy NL query: —")
                    if queries_multi:
                        st.markdown("**Query plan**")
                        for idx_q, (bucket, query_text) in enumerate(queries_multi, start=1):
                            st.write(f"{bucket}: {query_text}")
                            bucket_cats = [
                                c for c in expanded_categories if bucket.lower() in c.lower()
                            ]
                            if not bucket_cats:
                                bucket_cats = list(expanded_categories)
                            if bucket not in bucket_cats and bucket:
                                bucket_cats.append(bucket)
                            bucket_cats = [c for c in dict.fromkeys(bucket_cats) if c]
                            if recipient_guess == "couple":
                                if bucket == "Home":
                                    extras = ["Home", "Occasion", "Jewellery"]
                                elif bucket in {"Fashion", "Entertainment"}:
                                    extras = ["Jewellery", "Occasion"]
                                else:
                                    extras = []
                                for extra in extras:
                                    if extra not in bucket_cats:
                                        bucket_cats.append(extra)
                            url_categories = list(bucket_cats)
                            if api_key:
                                try:
                                    url_prev = url_for_bucket(
                                        base_url=base_url,
                                        api_key=api_key,
                                        nl=query_text,
                                        bucket=bucket,
                                        recipient=recipient_guess,
                                        budget_hi=budget_hi,
                                        expanded_categories=url_categories,
                                    )
                                    st.code(url_prev)
                                except Exception:
                                    pass
                            button_key = f"img_go_{leaf_idx}_{bucket}_{idx_q}"
                            if st.button(f"Find products ({bucket})", key=button_key):
                                run_product_search(
                                    query_text,
                                    bucket_cats,
                                    None,
                                    budget_hi,
                                    label=f"Images · {bucket}",
                                )
                    else:
                        st.info("No multi-bucket queries generated yet. Adjust your selections to continue.")

                    if st.button("Start over", key="img_start_over"):
                        st.session_state[key_bits] = []
                        st.rerun()

if False:
    pass  # placeholder removed old inline search block

    # Optional logging
    if enable_logging and chosen:
        try:
            os.makedirs("out_streamlit", exist_ok=True)
            log_path = os.path.join("out_streamlit", "log.csv")
            new_file = not os.path.exists(log_path)
            with open(log_path, "a", newline="", encoding="utf-8") as f:
                w = csv.writer(f)
                if new_file:
                    w.writerow([
                        "timestamp","match_type","queries","gifts","relationship","gender","age_min","age_max","interest","budget_label",
                        "iter","query","categories_used","product_id","product_title","product_price","in_budget","product_url"
                    ])
                # Recompute to capture URL and cats used per iter
                include_cats = interest_to_categories(interest or "", restrict_to_whitelist=restrict_cats)
                lo, hi = parse_budget_range(budget_label or "")
                pf = price_filter_value(lo, hi)
                if match_type == "Constructor":
                    queries_used = [q]
                else:
                    queries_used = []
                    q_base = q
                    last_best = chosen[0] if chosen else None
                    for iter_idx in range(1, queries_opt + 1):
                        if iter_idx == 1:
                            q_iter_l = q_base
                        elif iter_idx % 2 == 0:
                            q_iter_l = divergent_variant(q_base, interest or "", include_cats, price_text(lo, hi))
                        else:
                            q_iter_l = refine_query(q_base, last_best) if last_best else q_base
                        queries_used.append(q_iter_l)
                for idx_iter, pick in enumerate(chosen, start=1):
                    cats_used = ",".join(include_cats)
                    price = pick.get("price")
                    in_budget = (price is not None) and ((lo is None or price >= lo) and (hi is None or price <= hi))
                    w.writerow([
                        datetime.utcnow().isoformat(), match_type, queries_opt, gifts_opt, relationship, gender if who != "pet" else "pet", 
                        age_range[0] if who != "pet" else "", age_range[1] if who != "pet" else "",
                        interest, budget_label, idx_iter, queries_used[min(idx_iter-1, len(queries_used)-1)], cats_used,
                        pick.get("id") or pick.get("url"), pick.get("title"), price, in_budget,
                        pick.get("url")
                    ])
                    # Expand categories a bit based on each pick for future context
                    cat_field = pick.get("categories")
                    if isinstance(cat_field, str) and cat_field:
                        for c in re.split(r"[|,/]", cat_field):
                            c = c.strip()
                            if c and c not in include_cats:
                                include_cats.append(c)
                    elif isinstance(cat_field, list):
                        for c in cat_field:
                            c = str(c).strip()
                            if c and c not in include_cats:
                                include_cats.append(c)
        except Exception as e:
            st.warning(f"Logging failed: {e}")

# (old Images/URLs tabs removed; new tabs defined above)

# -------- Shared Results Section --------
st.divider()
last_results = st.session_state.get("last_results", [])
last_errors = st.session_state.get("last_errors", [])
last_urls = st.session_state.get("last_urls", [])
if last_errors:
    st.warning("\n".join(last_errors))
if last_results:
    st.subheader("Top picks")
    lohi = st.session_state.get("last_budget", (None, None))
    lo_b, hi_b = lohi
    for idx, it in enumerate(last_results, start=1):
        title = it.get("title") or "View product"
        def _full_product_url(u: str) -> str:
            if not u:
                return ""
            su = str(u).strip()
            if su.startswith("http://") or su.startswith("https://"):
                return su
            return urljoin("https://www.kmart.com.au/", su.lstrip("/"))
        url = _full_product_url(it.get("url") or "")
        price = it.get("price")
        meta = f"${price:.2f}" if isinstance(price, (int, float)) and price is not None else ""
        # badges
        band = it.get("_band")
        price = it.get("price")
        in_budget = None
        if price is not None and (lo_b is not None or hi_b is not None):
            in_budget = (lo_b is None or price >= lo_b) and (hi_b is None or price <= hi_b)
        badge = ""
        if band == "expanded":
            badge += " [expanded]"
        if in_budget is True:
            badge += " [in budget]"
        elif in_budget is False:
            badge += " [out of budget]"
        st.markdown(f"{idx}. [{title}]({url}) {meta}{badge}")
    with st.expander("Search URLs used"):
        for i,u in enumerate(last_urls):
            st.code(u)
            if i == 0:
                st.text_input("Copy first URL", value=u, key="copy_first_url")
    # Logging
    if enable_logging:
        try:
            os.makedirs("out_streamlit", exist_ok=True)
            log_path = os.path.join("out_streamlit", "log.csv")
            new_file = not os.path.exists(log_path)
            with open(log_path, "a", newline="", encoding="utf-8") as f:
                w = csv.writer(f)
                if new_file:
                    w.writerow(["timestamp","label","match_type","queries","gifts","product_id","product_title","product_price","product_url"])
                for it in last_results:
                    w.writerow([
                        datetime.utcnow().isoformat(), st.session_state.get("last_label",""), match_type, queries_opt, gifts_opt,
                        it.get("id") or it.get("url"), it.get("title"), it.get("price"), it.get("url")
                    ])
        except Exception as e:
            st.warning(f"Logging failed: {e}")
else:
    st.info("No products yet. Use one of the tabs above and click 'Find products'.")<|MERGE_RESOLUTION|>--- conflicted
+++ resolved
@@ -1969,114 +1969,6 @@
                         """,
                         unsafe_allow_html=True,
                     )
-<<<<<<< HEAD
-                    choice_container_id = f"img-choice-{uuid.uuid4().hex}"
-                    left_url = _build_image_action_url("left")
-                    right_url = _build_image_action_url("right")
-                    neither_url = _build_image_action_url("neither")
-                    st.markdown(
-                        f"""
-                        <div id="{choice_container_id}" class="img-choice-root" data-img-choice-root="true">
-                            <div class="img-choice-grid">
-                                <a class="img-choice" data-img-choice-link href="{left_url}" target="_self">
-                                    <img src="{html.escape(img_srcs[0], quote=True)}" alt="{html.escape(img_alts[0] or '', quote=True)}" />
-                                </a>
-                                <a class="img-choice" data-img-choice-link href="{right_url}" target="_self">
-                                    <img src="{html.escape(img_srcs[1], quote=True)}" alt="{html.escape(img_alts[1] or '', quote=True)}" />
-                                </a>
-                            </div>
-                            <div class="img-choice-actions">
-                                <a data-img-choice-link href="{neither_url}" target="_self">Neither match</a>
-                            </div>
-                        </div>
-                        <script>
-                        (function() {{
-                            const root = document.getElementById("{choice_container_id}");
-                            if (!root || root.dataset.bound === "true") {{
-                                return;
-                            }}
-                            root.dataset.bound = "true";
-                            const sendParams = (href) => {{
-                                if (!href) {{
-                                    return false;
-                                }}
-                                try {{
-                                    const url = new URL(href, window.location.href);
-                                    const params = {{}};
-                                    url.searchParams.forEach((value, key) => {{
-                                        if (!params[key]) {{
-                                            params[key] = [];
-                                        }}
-                                        params[key].push(value);
-                                    }});
-                                    const callStreamlit = (fnName, args) => {{
-                                        const stObj = window.Streamlit || (window.parent && window.parent.Streamlit);
-                                        if (stObj && typeof stObj[fnName] === "function") {{
-                                            stObj[fnName](...args);
-                                            return true;
-                                        }}
-                                        return false;
-                                    }};
-                                    if (!callStreamlit("setQueryParams", [params])) {{
-                                        const target = window.parent || window;
-                                        target.postMessage({{ type: "streamlit:setQueryParams", queryParams: params }}, "*");
-                                    }}
-                                    if (!callStreamlit("rerun", [])) {{
-                                        const target = window.parent || window;
-                                        target.postMessage({{ type: "streamlit:rerunScript" }}, "*");
-                                    }}
-                                    return true;
-                                }} catch (err) {{
-                                    console.error("Image choice handler error", err);
-                                    return false;
-                                }}
-                            }};
-                            const handleClick = (event) => {{
-                                const href = event.currentTarget.getAttribute("href");
-                                if (sendParams(href)) {{
-                                    event.preventDefault();
-                                    event.stopPropagation();
-                                }}
-                            }};
-                            root.querySelectorAll("a[data-img-choice-link]").forEach((el) => {{
-                                el.addEventListener("click", handleClick, {{ passive: false }});
-                            }});
-                        }})();
-                        </script>
-                        """,
-                        unsafe_allow_html=True,
-                    )
-=======
-                    st.markdown('<div data-img-choice-block="true">', unsafe_allow_html=True)
-                    left_col, right_col = st.columns(2, gap="large")
-                    with left_col:
-                        if not _render_image(left_row):
-                            st.write("No image available")
-                        elif img_alts and img_alts[0]:
-                            st.caption(str(img_alts[0]))
-                        if st.button("This matches", key="img_left_html"):
-                            st.session_state[key_bits].append(0)
-                            st.rerun()
-                    with right_col:
-                        if not _render_image(right_row):
-                            st.write("No image available")
-                        elif img_alts and len(img_alts) > 1 and img_alts[1]:
-                            st.caption(str(img_alts[1]))
-                        if st.button("This matches", key="img_right_html"):
-                            st.session_state[key_bits].append(1)
-                            st.rerun()
-                    st.markdown("</div>", unsafe_allow_html=True)
-                    st.markdown('<div data-img-choice-actions="true">', unsafe_allow_html=True)
-                    ccent = st.columns([1, 1, 1])
-                    with ccent[1]:
-                        if st.button("Neither match", key="img_neither_html"):
-                            st.session_state["img_seed"] = int(st.session_state.get("img_seed", 0)) + 1
-                            emb = st.session_state.get(key_emb)
-                            current_leaf_ids = list(st.session_state.get(key_leaf, tuple(leaf_ids)))
-                            st.session_state[key_tree] = build_greedy_tree(current_leaf_ids, emb, seed=st.session_state["img_seed"])
-                            st.rerun()
-                    st.markdown("</div>", unsafe_allow_html=True)
->>>>>>> 13975d3c
                 else:
                     # Fallback to buttons if component or image sources are unavailable
                     col1, col2 = st.columns(2)
