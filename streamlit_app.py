import os
import json
import uuid
import re
import html
import hashlib
import mimetypes
from collections import Counter
from pathlib import Path
from typing import Any, Dict, List, Optional, Set, Tuple

import requests
from urllib.parse import urljoin, urlencode
from datetime import datetime
import csv
import numpy as np
import base64
import random
import streamlit as st

try:
    from app_components.image_choice import image_choice as render_image_choice
except Exception:
    render_image_choice = None

from src.image_loader import SUPPORTED, discover_images
from src.query_builder import QueryBuilder
from src.query_interpreter import QueryInterpreter
from src.query_composer import (
    sanitize_query,
    top_tags_from_rows,
)
from src.constructor_url import build_constructor_url, DEFAULT_PREFILTER_NOT


def _query_params_get_lists() -> Dict[str, List[str]]:
    """Return current query params as ``str -> List[str]`` with fallbacks."""

    try:
        qp = st.query_params  # type: ignore[attr-defined]
    except Exception:
        qp = None
    if qp is not None:
        params: Dict[str, List[str]] = {}
        try:
            keys = list(qp.keys())  # type: ignore[call-arg, attr-defined]
        except Exception:
            try:
                keys = list(qp)  # type: ignore[arg-type]
            except Exception:
                keys = []
        for key in keys:
            values: List[str]
            try:
                values = list(qp.get_all(key))  # type: ignore[attr-defined]
            except Exception:
                try:
                    raw = qp[key]  # type: ignore[index]
                except Exception:
                    raw = None
                if isinstance(raw, (list, tuple)):
                    values = [str(v) for v in raw if v is not None]
                elif raw is None:
                    values = []
                else:
                    values = [str(raw)]
            params[key] = values
        return params
    try:
        legacy = st.experimental_get_query_params()  # type: ignore[attr-defined]
    except Exception:
        return {}
    params: Dict[str, List[str]] = {}
    for key, raw in legacy.items():
        if isinstance(raw, list):
            params[key] = [str(v) for v in raw if v is not None]
        elif raw is None:
            params[key] = []
        else:
            params[key] = [str(raw)]
    return params


def _query_params_normalize(params: Dict[str, List[Any]]) -> Dict[str, Any]:
    """Convert ``List`` values into forms accepted by Streamlit setters."""

    normalized: Dict[str, Any] = {}
    for key, raw_values in params.items():
        vals = [str(v) for v in raw_values if v is not None]
        if not vals:
            continue
        normalized[key] = vals if len(vals) > 1 else vals[0]
    return normalized


def _query_params_set_from_lists(params: Dict[str, List[Any]]) -> bool:
    """Try to set query params using modern or experimental APIs."""

    payload = _query_params_normalize(params)
    try:
        qp = st.query_params  # type: ignore[attr-defined]
    except Exception:
        qp = None
    if qp is not None:
        try:
            qp.from_dict(payload)  # type: ignore[attr-defined]
            return True
        except Exception:
            pass
    try:
        st.experimental_set_query_params(**payload)  # type: ignore[attr-defined]
        return True
    except Exception:
        pass
    return False


def _query_params_clear() -> bool:
    """Clear all query parameters where possible."""

    try:
        qp = st.query_params  # type: ignore[attr-defined]
    except Exception:
        qp = None
    if qp is not None:
        try:
            qp.clear()  # type: ignore[attr-defined]
            return True
        except Exception:
            pass
    if _query_params_set_from_lists({}):
        return True
    try:
        st.experimental_set_query_params()  # type: ignore[attr-defined]
        return True
    except Exception:
        pass
    return False


# ----------------------- Minimal .env loader -----------------------
def _load_env_from_file(path: str) -> None:
    try:
        if not os.path.exists(path):
            return
        with open(path, "r") as f:
            for raw in f:
                line = raw.strip()
                if not line or line.startswith("#") or "=" not in line:
                    continue
                k, v = line.split("=", 1)
                key = k.strip()
                val = v.strip().strip('"').strip("'")
                if key and key not in os.environ:
                    os.environ[key] = val
    except Exception:
        pass


_load_env_from_file(".env.local")
_load_env_from_file(".env")


# ----------------------- Query builder cache -----------------------
_QUERY_BUILDER: Optional[QueryBuilder] = None
_QUERY_BUILDER_MTIME: Optional[float] = None
_QUERY_INTERPRETER: Optional[QueryInterpreter] = None
_QUERY_INTERPRETER_SIGNATURE: Optional[Tuple[Optional[float], Optional[float]]] = None


def get_query_builder(manifest_path: str = "queries_manifest.json") -> QueryBuilder:
    """Return a cached ``QueryBuilder``, reloading if the manifest changes."""

    global _QUERY_BUILDER, _QUERY_BUILDER_MTIME
    path = Path(manifest_path)
    mtime: Optional[float] = None
    try:
        mtime = path.stat().st_mtime
    except FileNotFoundError:
        pass
    if _QUERY_BUILDER is None or _QUERY_BUILDER_MTIME != mtime:
        _QUERY_BUILDER = QueryBuilder(manifest_path)
        _QUERY_BUILDER_MTIME = mtime
    return _QUERY_BUILDER


def get_query_interpreter(
    manifest_path: str = "queries_manifest.json",
    metadata_path: str = "unsplash_images/metadata.json",
) -> QueryInterpreter:
    """Return a cached ``QueryInterpreter`` with simple file-change detection."""

    global _QUERY_INTERPRETER, _QUERY_INTERPRETER_SIGNATURE
    manifest_mtime: Optional[float] = None
    metadata_mtime: Optional[float] = None
    try:
        manifest_mtime = Path(manifest_path).stat().st_mtime
    except FileNotFoundError:
        manifest_mtime = None
    try:
        metadata_mtime = Path(metadata_path).stat().st_mtime
    except FileNotFoundError:
        metadata_mtime = None

    signature = (manifest_mtime, metadata_mtime)
    if _QUERY_INTERPRETER is None or _QUERY_INTERPRETER_SIGNATURE != signature:
        _QUERY_INTERPRETER = QueryInterpreter(
            manifest_path=manifest_path,
            metadata_path=metadata_path,
        )
        _QUERY_INTERPRETER_SIGNATURE = signature
    return _QUERY_INTERPRETER


# ----------------------- Quiz loading -----------------------
@st.cache_data
def load_quiz(path: str = "QuizIA.json") -> Dict[str, Any]:
    with open(path, "r", encoding="utf-8") as f:
        return json.load(f)


# ----------------------- Helper parsing utils -----------------------
def parse_budget_range(label: str) -> Tuple[Optional[float], Optional[float]]:
    s = label.strip().lower()
    # Handle patterns like: under_$10, $10-$20, $20-$50, over_$50
    if "under" in s:
        m = re.search(r"(\d+(?:\.\d+)?)", s)
        if m:
            return (None, float(m.group(1)))
    if "over" in s:
        m = re.search(r"(\d+(?:\.\d+)?)", s)
        if m:
            return (float(m.group(1)), None)
    # Range
    m = re.search(r"(\d+(?:\.\d+)?)\s*[-–]\s*(\d+(?:\.\d+)?)", s)
    if m:
        a, b = float(m.group(1)), float(m.group(2))
        return (min(a, b), max(a, b))
    # Single number fallback
    m = re.search(r"(\d+(?:\.\d+)?)", s)
    if m:
        x = float(m.group(1))
        return (0.8 * x, 1.2 * x)
    return (None, None)


def price_filter_value(lo: Optional[float], hi: Optional[float]) -> Optional[str]:
    if lo is None and hi is None:
        return None
    l = int(lo) if lo is not None else 0
    if hi is None:
        return f"{l}-inf"
    return f"{l}-{int(hi)}"


def price_text(lo: Optional[float], hi: Optional[float]) -> Optional[str]:
    if lo is None and hi is None:
        return None
    if lo is None and hi is not None:
        return f"under ${int(hi)}"
    if lo is not None and hi is None:
        return f"over ${int(lo)}"
    return f"${int(lo)}–${int(hi)}"


def neighbor_price_bands(lo: Optional[float], hi: Optional[float]) -> List[Tuple[Optional[float], Optional[float]]]:
    """Return up to two nearby price bands to try if none in range.
    Uses simple step heuristics to approximate nearest constructor buckets.
    """
    bands: List[Tuple[Optional[float], Optional[float]]] = []
    # Choose step size
    base = 0
    if lo is not None and hi is not None:
        base = int(abs(hi - lo))
    elif hi is not None:
        base = int(hi)
    elif lo is not None:
        base = int(lo)
    step = 5
    if base > 30:
        step = 10
    if base > 100:
        step = 20
    if base > 250:
        step = 50
    # Build neighbors
    if lo is not None and hi is not None:
        bands.append((max(0, lo - step), hi))
        bands.append((lo, hi + step))
    elif hi is not None:
        bands.append((None, max(1, hi - step)))
        bands.append((None, hi + step))
    elif lo is not None:
        bands.append((max(0, lo - step), None))
        bands.append((lo + step, None))
    return bands[:2]


def any_in_budget(items: List[Dict[str, Any]], lo: Optional[float], hi: Optional[float]) -> bool:
    for it in items:
        price = it.get("price")
        if price is None:
            continue
        if (lo is None or price >= lo) and (hi is None or price <= hi):
            return True
    return False


# Common runner to fetch products; stores outputs in session_state
def run_product_search(q_base: str, include_cats: List[str], lo: Optional[float], hi: Optional[float], label: str) -> None:
    pf = price_filter_value(lo, hi)
    urls_used: List[str] = []
    errors: List[str] = []
    chosen: List[Dict[str, Any]] = []
    try:
        if match_type == "Constructor":
            items_raw, urls1 = fetch_aggregate_items(base_url, q_base, api_key, pf, include_cats, per_page=max(per_page, gifts_opt), pages=1)
            urls_used.extend(urls1)
            items = normalise_items(items_raw, source_band="original")
            if not any_in_budget(items, lo, hi) and (lo is not None or hi is not None):
                expanded_items: List[Dict[str, Any]] = []
                msgs = []
                for (nlo, nhi) in neighbor_price_bands(lo, hi):
                    npf = price_filter_value(nlo, nhi)
                    if npf == pf:
                        continue
                    raw2, urls2 = fetch_aggregate_items(base_url, q_base, api_key, npf, include_cats, per_page=max(per_page, gifts_opt), pages=1)
                    urls_used.extend(urls2)
                    expanded_items.extend(normalise_items(raw2, source_band="expanded"))
                    msgs.append(price_text(nlo, nhi) or "")
                if expanded_items:
                    items = expanded_items
                    try:
                        st.toast(f"Expanded price to nearby bands: {', '.join([m for m in msgs if m])}")
                    except Exception:
                        pass
            chosen = items[:gifts_opt]
        else:
            # Powered-up alternating convergent/divergent
            all_items: List[Dict[str, Any]] = []
            q_base_local = q_base
            last_best = None
            for iter_idx in range(1, queries_opt + 1):
                if iter_idx == 1:
                    q_iter = q_base_local
                elif iter_idx % 2 == 0:
                    q_iter = divergent_variant(q_base_local, q_base_local, include_cats, price_text(lo, hi))
                else:
                    q_iter = refine_query(q_base_local, last_best) if last_best else q_base_local
                raw, urls2 = fetch_aggregate_items(base_url, q_iter, api_key, pf, include_cats, per_page=per_page, pages=pages_per_iter)
                urls_used.extend(urls2)
                # dedupe and normalise
                seen_local = set()
                uniq_raw = []
                for it in raw:
                    pid = it.get("id") or (it.get("data") or {}).get("id") or it.get("url")
                    pid = str(pid)
                    if pid and pid not in seen_local:
                        seen_local.add(pid)
                        uniq_raw.append(it)
                items = normalise_items(uniq_raw, source_band="original")
                if not any_in_budget(items, lo, hi) and (lo is not None or hi is not None):
                    for (nlo, nhi) in neighbor_price_bands(lo, hi):
                        npf = price_filter_value(nlo, nhi)
                        raw2, urls3 = fetch_aggregate_items(base_url, q_iter, api_key, npf, include_cats, per_page=per_page, pages=pages_per_iter)
                        urls_used.extend(urls3)
                        items.extend(normalise_items(raw2, source_band="expanded"))
                    try:
                        txts = [price_text(*b) for b in neighbor_price_bands(lo, hi)]
                        st.toast(f"Expanded price to nearby bands: {', '.join([t for t in txts if t])}")
                    except Exception:
                        pass
                all_items.extend(items)
                if items:
                    best = sorted(items, key=lambda it: score_item(it, q_base_local, lo, hi), reverse=True)[0]
                    last_best = best
            ranked = sorted(all_items, key=lambda it: score_item(it, q_base_local, lo, hi), reverse=True)
            seen_ids_global = set()
            for it in ranked:
                pid = it.get("id") or it.get("url")
                if pid and pid not in seen_ids_global and it.get("url"):
                    chosen.append(it)
                    seen_ids_global.add(pid)
                if len(chosen) >= gifts_opt:
                    break
    except Exception as e:
        errors.append(str(e))

    # Store for common rendering
    st.session_state["last_results"] = chosen
    st.session_state["last_errors"] = errors
    st.session_state["last_urls"] = urls_used
    st.session_state["last_label"] = label
    st.session_state["last_budget"] = (lo, hi)


# ----------------------- Images Tab (Greedy Tree) -----------------------
@st.cache_data
def load_meta_df(meta_path: str, folder_sig: str = "") -> Optional[Any]:
    try:
        import pandas as pd  # local import to avoid global dependency if unused
        with open(meta_path, "r", encoding="utf-8") as f:
            data = json.load(f)
        if not isinstance(data, list) or not data:
            return None
        df = pd.DataFrame(data)
        # ensure columns
        if "tags" in df.columns:
            df["tags"] = df["tags"].apply(lambda x: x if isinstance(x, list) else [])
        else:
            df["tags"] = [[] for _ in range(len(df))]
        for c in ["alt_description", "description"]:
            if c not in df.columns:
                df[c] = ""
        # normalise photo_id from possible fields
        if "photo_id" not in df.columns:
            if "id" in df.columns:
                df["photo_id"] = df["id"].astype(str)
            elif "filename" in df.columns:
                df["photo_id"] = df["filename"].astype(str).str.replace(".jpg", "", regex=False)
            else:
                df["photo_id"] = ""
        # If no usable photo_id exists in metadata, fall back to local images in the same folder
        if (df.get("photo_id") is not None) and df["photo_id"].astype(str).str.strip().eq("").all():
            base_dir = os.path.dirname(meta_path)
            try:
                discovered, _ = discover_images(base_dir or ".")
            except Exception:
                discovered = []
            if discovered:
                base_path = Path(base_dir or ".").resolve()
                rel_files = []
                pids = []
                for path in discovered:
                    try:
                        rel = str(path.resolve().relative_to(base_path))
                    except Exception:
                        rel = path.name
                    rel_files.append(rel)
                    pids.append(path.stem)
                df = pd.DataFrame({
                    "photo_id": pids,
                    "filename": rel_files,
                    "alt_description": pids,
                    "tags": [[]] * len(pids),
                })
        df["text"] = (
            df["alt_description"].fillna("").astype(str)
            + " "
            + df["tags"].apply(lambda lst: " ".join([str(t) for t in lst]))
        ).str.lower()
        return df
    except Exception:
        return None


@st.cache_data
def embed_texts(texts: List[str]) -> np.ndarray:
    # Try OpenAI embeddings, else TF-IDF
    try:
        from openai import OpenAI  # type: ignore
        api = os.environ.get("OPENAI_API_KEY")
        if api:
            client = OpenAI()
            # chunk to respect token limits as needed
            resp = client.embeddings.create(input=texts, model="text-embedding-3-small")
            vecs = [r.embedding for r in resp.data]
            return np.array(vecs, dtype=float)
    except Exception:
        pass
    # Fallback: TF-IDF vectors
    try:
        from sklearn.feature_extraction.text import TfidfVectorizer  # type: ignore
        vec = TfidfVectorizer(max_features=2048)
        m = vec.fit_transform(texts)
        return m.toarray().astype(float)
    except Exception:
        # last resort: zeros
        return np.zeros((len(texts), 16), dtype=float)


def cosine(a: np.ndarray, b: np.ndarray) -> float:
    if a.ndim == 1:
        a = a.reshape(1, -1)
    if b.ndim == 1:
        b = b.reshape(1, -1)
    na = np.linalg.norm(a)
    nb = np.linalg.norm(b)
    if na == 0 or nb == 0:
        return 0.0
    return float(a.dot(b.T) / (na * nb))


def build_greedy_tree(leaf_ids: List[int], embeddings: np.ndarray, seed: Optional[int] = None) -> Any:
    n = len(leaf_ids)
    if n == 0:
        return None
    if n == 1:
        return leaf_ids[0]
    if n == 2:
        a, b = leaf_ids[0], leaf_ids[1]
        return {"left": a, "right": b, "pair_idx": (a, b)}
    order = list(leaf_ids)
    if seed is not None:
        rnd = random.Random(seed)
        rnd.shuffle(order)
    best_pair = None
    best_balance = None
    for i in order:  # consider pivots drawn from current pool (shuffled if seed)
        for j in order:
            if j <= i:
                continue
            left, right = [], []
            for lid in leaf_ids:
                v = embeddings[lid]
                si = cosine(v, embeddings[i])
                sj = cosine(v, embeddings[j])
                (left if si > sj else right).append(lid)
            balance = abs(len(left) - len(right))
            if best_pair is None or balance < best_balance:
                best_pair = (i, j, left, right)
                best_balance = balance
                if balance == 0:
                    break
        if best_pair is not None and best_balance == 0:
            break
    if not best_pair:
        # Fallback even split
        mid_left = leaf_ids[::2]
        mid_right = leaf_ids[1::2]
        return {"left": build_greedy_tree(mid_left, embeddings, seed), "right": build_greedy_tree(mid_right, embeddings, seed), "pair_idx": (mid_left[0], mid_right[0])}
    i, j, left, right = best_pair
    # Guard against degenerate splits
    if len(left) == 0 or len(right) == 0 or (len(left) == n or len(right) == n):
        mid_left = leaf_ids[::2]
        mid_right = leaf_ids[1::2]
        return {"left": build_greedy_tree(mid_left, embeddings, seed), "right": build_greedy_tree(mid_right, embeddings, seed), "pair_idx": (mid_left[0], mid_right[0])}
    return {"left": build_greedy_tree(left, embeddings, seed), "right": build_greedy_tree(right, embeddings, seed), "pair_idx": (i, j)}


def walk_tree(tree: Any, bits: List[int]) -> Any:
    node = tree
    for b in bits:
        node = node["left"] if b == 0 else node["right"]
    return node


def node_size(node: Any) -> int:
    if node is None:
        return 0
    if isinstance(node, dict):
        return node_size(node.get("left")) + node_size(node.get("right"))
    return 1


def collect_selected_indices(tree: Any, bits: List[int]) -> List[int]:
    selected: List[int] = []
    node = tree
    for b in bits:
        if not isinstance(node, dict):
            break
        pair = node.get("pair_idx") or (None, None)
        if pair[0] is None or pair[1] is None:
            break
        chosen = pair[0] if b == 0 else pair[1]
        selected.append(chosen)
        node = node["left"] if b == 0 else node["right"]
    if isinstance(node, int):
        selected.append(node)
    seen: set[int] = set()
    ordered: List[int] = []
    for idx in selected:
        if idx not in seen:
            ordered.append(idx)
            seen.add(idx)
    return ordered


def file_to_data_uri(path: str) -> Optional[str]:
    try:
        with open(path, "rb") as f:
            b = f.read()
        mime, _ = mimetypes.guess_type(path)
        if not mime:
            mime = "image/jpeg"
        b64 = base64.b64encode(b).decode("ascii")
        return f"data:{mime};base64,{b64}"
    except Exception:
        return None


def openrouter_summarise_phrase(description: str, tags: List[str]) -> Optional[str]:
    if not st.session_state.get("llm_enabled"):
        return None
    key = os.environ.get("OPENROUTER_API_KEY")
    base = os.environ.get("OPENROUTER_BASE_URL", "https://openrouter.ai/api/v1")
    model = os.environ.get("OPENROUTER_MODEL", "openai/gpt-4o-mini")
    if not key:
        return None
    try:
        import requests as _rq
        prompt = (
            "Based on the image metadata below, produce a very short natural language shopping phrase (max 10 words) "
            "describing product domain and audience, similar to 'tech and gadgets for men' or 'gardening and plant products for women'. "
            "Avoid the word 'gift'.\n\n"
            f"alt_description: {description}\n"
            f"tags: {', '.join(tags) if tags else ''}\n"
        )
        data = {
            "model": model,
            "messages": [
                {"role": "user", "content": prompt}
            ]
        }
        headers = {"Authorization": f"Bearer {key}", "Content-Type": "application/json"}
        resp = _rq.post(f"{base}/chat/completions", json=data, headers=headers, timeout=20)
        resp.raise_for_status()
        txt = resp.json().get("choices", [{}])[0].get("message", {}).get("content", "").strip()
        return txt or None
    except Exception:
        return None


def openrouter_summarise_dataset(df_meta: Any, max_tags: int = 50, max_examples: int = 20) -> Optional[str]:
    if not st.session_state.get("llm_enabled"):
        return None
    key = os.environ.get("OPENROUTER_API_KEY")
    base = os.environ.get("OPENROUTER_BASE_URL", "https://openrouter.ai/api/v1")
    model = os.environ.get("OPENROUTER_MODEL", "openai/gpt-4o-mini")
    if not key:
        return None
    try:
        import requests as _rq
        # Aggregate top tags and sample alt descriptions
        tags_all: List[str] = []
        alts: List[str] = []
        if hasattr(df_meta, 'iterrows'):
            for _, r in df_meta.iterrows():
                ts = r.get('tags')
                if isinstance(ts, list):
                    tags_all.extend([str(t) for t in ts if t])
                a = r.get('alt_description')
                if isinstance(a, str) and a.strip():
                    alts.append(a.strip())
        # Top-N tags by frequency
        freq: Dict[str,int] = {}
        for t in tags_all:
            k = str(t).lower()
            freq[k] = freq.get(k, 0) + 1
        top_tags = [t for t,_ in sorted(freq.items(), key=lambda kv: kv[1], reverse=True)][:max_tags]
        alt_samples = alts[:max_examples]

        prompt = (
            "You are crafting a very short natural-language shopping phrase (max 10 words) that describes a product domain and audience, "
            "in the style of 'tech and gadgets for men' or 'gardening and plant products for women'. Do not include the word 'gift'.\n\n"
            f"Top tags: {', '.join(top_tags)}\n"
            f"Alt examples: {' | '.join(alt_samples)}\n\n"
            "Return ONLY the phrase."
        )
        data = {"model": model, "messages": [{"role": "user", "content": prompt}]}
        headers = {"Authorization": f"Bearer {key}", "Content-Type": "application/json"}
        resp = _rq.post(f"{base}/chat/completions", json=data, headers=headers, timeout=20)
        resp.raise_for_status()
        txt = resp.json().get("choices", [{}])[0].get("message", {}).get("content", "").strip()
        return txt or None
    except Exception:
        return None


def _is_id_like(s: str, pid: Optional[str]) -> bool:
    if not s:
        return False
    t = s.strip().lower()
    if pid and t == str(pid).strip().lower():
        return True
    # Unsplash-style id: compact, no spaces, 8-16+ chars
    if " " not in t and 8 <= len(t) <= 24 and re.fullmatch(r"[a-z0-9_-]+", t):
        return True
    return False


def concept_from_meta(alt_text: str, tags: List[str], pid: Optional[str]) -> str:
    # Prefer alt_text if it's meaningful and not id-like
    if alt_text and not _is_id_like(alt_text, pid):
        return alt_text.strip()
    # Fall back to tag-driven phrases
    tag_line = " ".join([str(t) for t in tags]) if tags else ""
    t = tag_line.lower()
    mapping = [
        ("dog", "dog accessories"),
        ("cat", "cat accessories"),
        ("fish", "aquarium products"),
        ("aquarium", "aquarium products"),
        ("plush", "soft toys and plush"),
        ("toy", "toys"),
        ("sneaker", "sneakers and footwear"),
        ("shoe", "footwear"),
        ("garden", "gardening and plant products"),
        ("plant", "gardening and plant products"),
        ("tech", "tech and gadgets"),
        ("gadget", "tech and gadgets"),
    ]
    for k, v in mapping:
        if k in t:
            return v
    return "popular products"


def prettify_token(s: str) -> str:
    s = s.replace("_", " ").replace("&", "and")
    return s


def normalize_public_key(raw: str) -> str:
    """Accept either the bare key value or a snippet like 'key=XYZ&i=...'.
    Returns just the key token (e.g., 'key_ABC123')."""
    raw = (raw or "").strip().strip('"').strip("'")
    m = re.search(r"(?:^|[?&])key=([^&\s]+)", raw)
    if m:
        return m.group(1)
    return raw


# ----------------------- Constructor API helpers -----------------------
POSSIBLE_LIST_KEYS = ["results", "items", "data", "products", "records"]


def extract_items(json_obj: Any) -> List[Dict[str, Any]]:
    if isinstance(json_obj, list):
        return json_obj
    if isinstance(json_obj, dict):
        for k in POSSIBLE_LIST_KEYS:
            if k in json_obj and isinstance(json_obj[k], list):
                return json_obj[k]
        resp = json_obj.get("response") if isinstance(json_obj, dict) else None
        if isinstance(resp, dict):
            res = resp.get("results")
            if isinstance(res, list):
                return res
            if isinstance(res, dict):
                combined: List[Dict[str, Any]] = []
                for v in res.values():
                    if isinstance(v, list):
                        combined.extend(v)
                if combined:
                    return combined
            items = resp.get("items")
            if isinstance(items, list):
                return items
    return []


def get_first(d: Dict[str, Any], keys: List[str], default=None):
    for k in keys:
        if k in d and d[k] not in (None, ""):
            return d[k]
    return default


def normalise_price(x: Any) -> Optional[float]:
    if x is None:
        return None
    try:
        s = re.sub(r"[^\d\.\-]", "", str(x))
        return float(s) if s else None
    except Exception:
        return None


def normalise_item(d: Dict[str, Any]) -> Dict[str, Any]:
    base = d.get("data") if isinstance(d, dict) else None
    base = base if isinstance(base, dict) else d
    pid = get_first(base, ["id", "product_id", "sku", "uid"]) or get_first(d, ["id", "product_id", "sku", "uid"])  # type: ignore
    title = get_first(base, ["title", "name", "product_title", "productName"]) or get_first(d, ["title", "name"])  # type: ignore
    price_raw = (
        get_first(base, ["price", "sale_price", "amount", "price_value", "final_price"]) or
        get_first(d, ["price", "sale_price", "amount"])
    )
    url = get_first(base, ["url", "product_url", "link", "permalink", "canonical_url"]) or get_first(d, ["url", "product_url"])  # type: ignore
    cat = get_first(base, ["category", "categories"], [])
    tags = get_first(base, ["tags", "labels"], [])
    price = normalise_price(price_raw)
    return {
        "id": pid,
        "title": title or "",
        "price": price,
        "url": url or "",
        "categories": cat,
        "tags": tags,
        "_raw": d,
    }


def normalise_items(raw_items: List[Dict[str, Any]], source_band: str) -> List[Dict[str, Any]]:
    out: List[Dict[str, Any]] = []
    for it in raw_items:
        n = normalise_item(it)
        n["_band"] = source_band  # 'original' or 'expanded'
        out.append(n)
    return out


def build_query_text(relationship: str, gender: Optional[str], age_text: Optional[str], interest: str, price_phrase: Optional[str] = None, generation_label: Optional[str] = None) -> str:
    # Build a very concise query like "tech and gadgets for men under $100"
    def simple_interest_phrase(raw: str) -> str:
        s = prettify_token(raw).lower().replace("&", "and")
        mapping = {
            "tech and gaming": "tech and gadgets",
            "cooking and baking": "kitchen and cooking products",
            "arts and creativity": "arts and crafts supplies",
            "board games and puzzles": "board games and puzzles",
            "relaxation and down time": "relaxation products",
            "reading": "books and reading accessories",
            "diy": "diy tools and craft supplies",
            "gardening": "gardening and plant products",
            "fashion and beauty": "fashion and beauty items",
            "music": "music gear",
            "outdoor play": "outdoor toys",
            "arts and crafts": "arts and crafts supplies",
            "stem and science kits": "stem and science kits",
            "soft toys and plush": "soft toys and plush",
        }
        for k, v in mapping.items():
            if k in s:
                return v
        if not s.endswith("products") and len(s.split()) > 1:
            s = f"{s} products"
        return s

    def simple_audience_phrase(rel: str, gen: Optional[str], gendr: Optional[str]) -> str:
        g = (gen or "").lower()
        sex = (gendr or "").lower()
        if "alpha" in g:
            base = "kids"
        elif "gen z" in g:
            base = "young adults"
        elif "millennial" in g or "gen y" in g:
            base = "adults"
        elif "gen x" in g:
            base = "older adults"
        elif "boomer" in g or "silent" in g:
            base = "older adults"
        else:
            base = rel if rel else "adults"
        if sex in ("male", "man", "men"):
            if base == "kids":
                return "boys"
            if "older" in base:
                return "older men"
            if "young" in base:
                return "young men"
            return "men"
        if sex in ("female", "woman", "women"):
            if base == "kids":
                return "girls"
            if "older" in base:
                return "older women"
            if "young" in base:
                return "young women"
            return "women"
        return base

    def simple_budget_phrase(p: Optional[str]) -> str:
        if not p:
            return ""
        s = p.lower().replace("$", "").replace("aud", "").strip()
        if "under" in s:
            m = re.search(r"(\d+)", s)
            if m:
                return f"under ${int(m.group(1))}"
        if "+" in s or "more" in s or "over" in s:
            m = re.search(r"(\d+)", s)
            if m:
                return f"more than ${int(m.group(1))}"
        m = re.search(r"(\d+)\D+(\d+)", s)
        if m:
            a, b = sorted([int(m.group(1)), int(m.group(2))])
            return f"between ${a} and ${b}"
        m = re.search(r"(\d+)", s)
        if m:
            return f"around ${int(m.group(1))}"
        return ""

    interest_phrase = simple_interest_phrase(interest)
    audience = simple_audience_phrase(relationship, generation_label, gender)
    budget_phrase = simple_budget_phrase(price_phrase)
    parts = [interest_phrase, "for", audience]
    if budget_phrase:
        parts.append(budget_phrase)
    return " ".join(parts).strip()


def divergent_variant(base_query: str, interest: str, include_cats: List[str], price_phrase: Optional[str]) -> str:
    """Produce a more creative/divergent take on the base query, while
    preserving the persona and constraints. Avoid the word 'gift'."""
    intr = prettify_token(interest)
    cats = ", ".join(dict.fromkeys(include_cats)) if include_cats else ""
    mood = (
        "Explore fresh, imaginative options that surprise and delight, "
        "still aligned to everyday Australian needs and smart savings. "
    )
    cat_line = f" Focus on motifs related to: {intr}." if intr else ""
    if cats:
        cat_line += f" Consider catalogue areas like: {cats}."
    price_line = f" Aim {price_phrase}." if price_phrase else ""
    return f"{base_query} {mood}{cat_line}{price_line}"


def build_minimal_query(relationship: str, gender: Optional[str], age_text: Optional[str], interest: str, price_phrase: Optional[str] = None) -> str:
    rel = prettify_token(relationship)
    gen = prettify_token(gender) if gender else None
    intr = prettify_token(interest)
    parts = [rel]
    if gen:
        parts.append(gen)
    if age_text:
        parts.append(age_text)
    who = " ".join(parts)
    tail = f" within {price_phrase}" if price_phrase else ""
    return f"Ideas for a {who} who enjoys {intr}{tail}."


def fetch_aggregate_items(base_url: str, q_text: str, api_key: str, pf: Optional[str], include_cats: List[str], per_page: int, pages: int) -> Tuple[List[Dict[str, Any]], List[str]]:
    """Fetch items over several fallback strategies. Returns (items_raw, urls_used)."""
    urls_used: List[str] = []
    def _do_fetch(qt: str, cats: List[str], pricef: Optional[str]) -> List[Dict[str, Any]]:
        out_raw: List[Dict[str, Any]] = []
        for p in range(1, pages + 1):
            url = make_url(base_url, qt, api_key, pricef, cats, per_page=per_page, page=p)
            urls_used.append(url)
            r = requests.get(url, timeout=20)
            r.raise_for_status()
            data = r.json()
            out_raw.extend(extract_items(data))
        return out_raw

    # 1) Full constraints
    try:
        raw = _do_fetch(q_text, include_cats, pf)
        if raw:
            return raw, urls_used
    except Exception:
        pass
    # 2) Drop categories
    try:
        raw = _do_fetch(q_text, [], pf)
        if raw:
            return raw, urls_used
    except Exception:
        pass
    # 3) Drop price filter
    try:
        raw = _do_fetch(q_text, [], None)
        if raw:
            return raw, urls_used
    except Exception:
        pass
    # 4) Minimal query: strip persona if present, keep core phrase
    def _simplify(qs: str) -> str:
        m = re.search(r"(Thoughtful ideas.*)$", qs)
        if m:
            return m.group(1)
        return qs
    try:
        raw = _do_fetch(_simplify(q_text), [], None)
        if raw:
            return raw, urls_used
    except Exception:
        pass
    return [], urls_used


@st.cache_data
def load_category_whitelist(categories_path: str = "categories.txt", example_path: str = "example.json") -> List[str]:
    # Union categories from categories.txt and example.json facets
    cats: List[str] = []
    try:
        if os.path.exists(categories_path):
            section = None
            with open(categories_path, "r", encoding="utf-8") as f:
                for raw in f:
                    line = raw.strip()
                    if not line:
                        continue
                    low = line.lower()
                    if "categories:" in low:
                        section = "categories"
                        continue
                    if "product types:" in low:
                        section = "product_types"
                        continue
                    if section == "categories":
                        cats.append(line.replace("  ", " ").strip())
    except Exception:
        pass
    try:
        if os.path.exists(example_path):
            with open(example_path, "r", encoding="utf-8") as f:
                data = json.load(f)
            facets = ((data.get("response") or {}).get("facets") or [])
            for facet in facets:
                if str(facet.get("name")).lower() == "category":
                    for opt in facet.get("options", []):
                        name = opt.get("display_name") or opt.get("value")
                        if name:
                            cats.append(str(name))
    except Exception:
        pass
    # unique preserving order
    return list(dict.fromkeys(cats))


def _norm_cat(s: str) -> str:
    s = s.lower().strip()
    s = s.replace("&", "and")
    s = re.sub(r"[^a-z0-9]+", " ", s)
    s = re.sub(r"\s+", " ", s).strip()
    return s


@st.cache_data
def build_category_canonical_map() -> Dict[str, str]:
    whitelist = load_category_whitelist()
    mapping: Dict[str, str] = {}
    for cat in whitelist:
        mapping[_norm_cat(cat)] = cat
    return mapping


def interest_to_categories(interest: str, restrict_to_whitelist: bool = True) -> List[str]:
    raw = (interest or "").strip()
    t = raw.lower().replace("_", " ")
    # Explicit mapping for QuizIA interests → catalog categories
    explicit: Dict[str, List[str]] = {
        # Kids / Child
        "soft toys & plush": ["Toys", "Kids and Baby"],
        "sensory play": ["Toys", "Kids and Baby"],
        "teething & comfort": ["Kids and Baby"],
        "first books": ["Back To School", "Kids and Baby"],
        "imaginative play": ["Toys"],
        "stacking & sorting": ["Toys"],
        "building blocks": ["Toys"],
        "storytime & picture books": ["Back To School"],
        "stem & science kits": ["Toys", "Back To School"],
        "arts & crafts": ["Craft Supplies", "Artistry", "Kids Art", "Craft and Stationery"],
        "board games & puzzles": ["Toys"],
        "outdoor play": ["Toys"],
        # Adults
        "cooking & baking": ["Kitchen Appliances", "Utensils & Gadgets", "Food Preparation", "Cookware", "Bakeware", "Serveware"],
        "relaxation & down time": ["Home  Living"],
        "gardening": ["Home  Living"],
        "reading": ["Back To School"],
        "tech & gaming": ["Electronics", "Gadgets", "Tech"],
        "diy": ["Craft Supplies", "Artistry"],
        "arts & creativity": ["Artistry", "Craft Supplies"],
        "music": ["Music"],
        "fashion & beauty": ["Gifting"],
    }
    # Normalise keys for lookup
    def norm_interest(s: str) -> str:
        x = s.lower()
        x = x.replace(" and ", " & ")
        x = x.replace("&", "&")
        x = re.sub(r"\s+", " ", x).strip()
        return x
    candidates: List[str] = []
    ni = norm_interest(t)
    if ni in explicit:
        candidates.extend(explicit[ni])
    # Token-based heuristics as a fallback
    if not candidates:
        token_map = [
            ("cooking", ["Kitchen Appliances", "Utensils & Gadgets", "Food Preparation", "Cookware", "Bakeware", "Serveware"]),
            ("baking", ["Bakeware", "Kitchen Appliances", "Utensils & Gadgets"]),
            ("gardening", ["Home  Living"]),
            ("relaxation", ["Home  Living"]),
            ("reading", ["Back To School"]),
            ("tech", ["Electronics", "Gadgets", "Tech"]),
            ("gaming", ["Electronics", "Gadgets", "Tech"]),
            ("diy", ["Craft Supplies", "Artistry"]),
            ("craft", ["Craft Supplies", "Artistry", "Craft and Stationery", "Kids Art"]),
            ("board", ["Toys"]),
            ("puzzle", ["Toys"]),
            ("toy", ["Toys"]),
            ("kids", ["Kids and Baby", "Toys"]),
            ("home", ["Home  Living"]),
            ("music", ["Music"]),
        ]
        for key, cats in token_map:
            if key in ni:
                candidates.extend(cats)
    # Whitelist canonicalisation
    if restrict_to_whitelist:
        canonical = build_category_canonical_map()
        resolved: List[str] = []
        for c in candidates:
            key = _norm_cat(c)
            if key in canonical:
                resolved.append(canonical[key])
        candidates = resolved
    return list(dict.fromkeys([c for c in candidates if c]))


def ensure_constructor_ids() -> Tuple[str, str]:
    session_token = st.session_state.get("constructor_s")
    if not session_token:
        session_token = "1"
        st.session_state["constructor_s"] = session_token
    user_token = st.session_state.get("constructor_i")
    if not user_token:
        user_token = str(uuid.uuid4())
        st.session_state["constructor_i"] = user_token
    return session_token, user_token


def make_url(
    base: str,
    query: str,
    key: str,
    price_filter: Optional[str],
    include_categories: List[str],
    per_page: int = 10,
    page: int = 1,
) -> str:
    canonical = build_category_canonical_map()
    cat_filters: List[str] = []
    for cat in include_categories:
        c = canonical.get(_norm_cat(cat), cat)
        if c and c not in cat_filters:
            cat_filters.append(c)

    filters: Dict[str, str | List[str]] = {}
    if price_filter:
        filters["Price"] = price_filter
    if cat_filters:
        filters["Category"] = cat_filters if len(cat_filters) > 1 else cat_filters[0]

    session_token, user_token = ensure_constructor_ids()
    endpoint = urljoin(base, "/v1/search/natural_language/")

    return build_constructor_url(
        nl_query=sanitize_query(query),
        api_key=key,
        base_url=endpoint,
        page=page,
        per_page=per_page,
        filters=filters or None,
        prefilter_not=DEFAULT_PREFILTER_NOT,
        session=session_token,
        extra_params=[("i", user_token)],
    )


def normalize_filter_value(val: str) -> str:
    s = (val or "").strip()
    s = s.replace("&", "and")
    return s


def url_for_bucket(
    base_url: str,
    api_key: str,
    nl: str,
    bucket: str,
    recipient: str,
    budget_hi: Optional[int],
    expanded_categories: Optional[List[str]] = None,
    gender_opt: Optional[str] = None,
    per_page: int = 60,
) -> str:
    filters: Dict[str, str | List[str]] = {}
    if budget_hi is not None:
        filters["Price"] = normalize_filter_value(f"0-{int(budget_hi)}")

    bucket_map: Dict[str, List[str]] = {
        "Books": ["Books"],
        "Tech": ["Tech"],
        "Outdoors": ["Outdoors"],
        "Home": ["Home"],
        "Fashion": ["Fashion"],
        "Entertainment": ["Entertainment"],
    }

    cat_filters: List[str] = list(bucket_map.get(bucket, []))
    for cat in expanded_categories or []:
        if not cat:
            continue
        if bucket.lower() in cat.lower() and cat not in cat_filters:
            cat_filters.append(cat)

    if recipient == "couple":
        if bucket == "Home":
            extras = ["Home", "Occasion", "Jewellery"]
        elif bucket in {"Fashion", "Entertainment"}:
            extras = ["Jewellery", "Occasion"]
        else:
            extras = []
        for cat in extras:
            if cat not in cat_filters:
                cat_filters.append(cat)

    if cat_filters:
        normalized_cats = [normalize_filter_value(c) for c in cat_filters]
        if len(normalized_cats) == 1:
            filters["Category"] = normalized_cats[0]
        else:
            filters["Category"] = normalized_cats

    if gender_opt in {"Men", "Women"}:
        filters["Gender"] = gender_opt

    session_token, user_token = ensure_constructor_ids()
    endpoint = urljoin(base_url, "/v1/search/natural_language/")

    return build_constructor_url(
        nl_query=sanitize_query(nl),
        api_key=api_key,
        base_url=endpoint,
        page=1,
        per_page=per_page,
        filters=filters or None,
        prefilter_not=DEFAULT_PREFILTER_NOT,
        session=session_token,
        extra_params=[("i", user_token)],
    )


def make_url_with_pairs(
    base: str,
    query: str,
    key: str,
    per_page: int,
    page: int,
    pairs: List[Tuple[str, str]],
) -> str:
    filters: Dict[str, str | List[str]] = {}
    extra_pairs: List[Tuple[str, str]] = []
    prefilter_override: Optional[str] = None

    for raw_key, raw_val in pairs:
        key_norm = (raw_key or "").strip()
        val_norm = normalize_filter_value(raw_val)
        if not key_norm or not val_norm:
            continue
        if key_norm.startswith("filters[") and key_norm.endswith("]"):
            field = key_norm[8:-1]
            existing = filters.get(field)
            if isinstance(existing, list):
                if val_norm not in existing:
                    existing.append(val_norm)
            elif isinstance(existing, str) and existing:
                if val_norm != existing:
                    filters[field] = [existing, val_norm]
            else:
                filters[field] = val_norm
        elif key_norm == "pre_filter_expression":
            prefilter_override = val_norm
        else:
            extra_pairs.append((key_norm, val_norm))

    session_token, user_token = ensure_constructor_ids()
    endpoint = urljoin(base, "/v1/search/natural_language/")

    prefilter = DEFAULT_PREFILTER_NOT if prefilter_override is None else None
    extra = list(extra_pairs)
    extra.append(("i", user_token))
    if prefilter_override is not None:
        extra.append(("pre_filter_expression", prefilter_override))

    return build_constructor_url(
        nl_query=sanitize_query(query),
        api_key=key,
        base_url=endpoint,
        page=page,
        per_page=per_page,
        filters=filters or None,
        prefilter_not=prefilter,
        session=session_token,
        extra_params=extra,
    )


def fetch_aggregate_items_generic(base_url: str, q_text: str, api_key: str, per_page: int, pages: int, filter_pairs: List[Tuple[str, str]]) -> Tuple[List[Dict[str, Any]], List[str]]:
    urls_used: List[str] = []
    out_raw: List[Dict[str, Any]] = []
    for p in range(1, pages + 1):
        url = make_url_with_pairs(base_url, q_text, api_key, per_page=per_page, page=p, pairs=filter_pairs)
        urls_used.append(url)
        r = requests.get(url, timeout=20)
        r.raise_for_status()
        data = r.json()
        out_raw.extend(extract_items(data))
    return out_raw, urls_used


def refine_query(prev_query: str, picked: Dict[str, Any]) -> str:
    title = (picked.get("title") or "").strip()
    if not title:
        return prev_query
    # Extract a few meaningful tokens from the product title
    words = [w for w in re.split(r"[^a-zA-Z0-9]+", title) if len(w) > 2]
    focus = " ".join(words[:5])
    # Append guidance to anchor embeddings toward value and practicality
    return f"{prev_query} Focus on: {focus}. Prioritise practical, durable, great-value options suitable for everyday Australian use."


def constructor_search(query: str, price_filter: Optional[str], page: int, per_page: int = 10) -> Dict[str, Any]:
    base = os.environ.get("CONSTRUCTOR_BASE_URL", "https://ac.cnstrc.com")
    key = os.environ.get("CONSTRUCTOR_API_KEY") or os.environ.get("CONSTRUCTOR_KEY") or os.environ.get("CONSTRUCTOR_PUBLIC_KEY")
    if not key:
        raise ValueError("Set CONSTRUCTOR_API_KEY (or CONSTRUCTOR_KEY/CONSTRUCTOR_PUBLIC_KEY) in env or via the sidebar.")
    session_token, user_token = ensure_constructor_ids()
    endpoint = urljoin(base, "/v1/search/natural_language/")

    filters: Dict[str, str] = {}
    if price_filter:
        filters["Price"] = price_filter

    url = build_constructor_url(
        nl_query=sanitize_query(query),
        api_key=key,
        base_url=endpoint,
        page=page,
        per_page=per_page,
        filters=filters or None,
        prefilter_not=DEFAULT_PREFILTER_NOT,
        session=session_token,
        extra_params=[("i", user_token)],
    )

    r = requests.get(url, timeout=20)
    r.raise_for_status()
    return r.json()


def score_item(item: Dict[str, Any], interest: str, lo: Optional[float], hi: Optional[float]) -> float:
    title = (item.get("title") or "").lower()
    tokens = [t for t in re.split(r"[^a-z0-9]+", prettify_token(interest).lower()) if t]
    score = 0.0
    for t in tokens:
        if t and t in title:
            score += 1.0
    price = item.get("price")
    # reward being in budget, penalize if outside
    if price is not None:
        in_budget = True
        if lo is not None and price < lo:
            in_budget = False
        if hi is not None and price > hi:
            in_budget = False
        score += 1.0 if in_budget else -0.5
    return score


# ----------------------- UI -----------------------
st.set_page_config(page_title="Gift Finder", page_icon="🎁", layout="centered")
st.markdown(
    """
    <style>
    div[data-testid="stMarkdownContainer"]:has(> div[data-image-box]) {
        margin: 0 !important;
    }
    </style>
    """,
    unsafe_allow_html=True,
)
st.title("Gift Finder")
st.caption("Choose match mode and amounts, then select recipient details.")

quiz = load_quiz()

with st.sidebar:
    st.header("Settings")
    # PIN-gated access to Streamlit secrets
    pin_val = st.text_input("Enter PIN", type="password")
    secrets_unlocked = pin_val.strip().upper() == "ALEX" if pin_val else False
    st.session_state["secrets_unlocked"] = secrets_unlocked
    if secrets_unlocked:
        st.caption("Secrets unlocked")

    st.subheader("Match Controls")
    match_type = st.radio("Match type", options=["Constructor", "Powered-up"], horizontal=True, index=1)
    gifts_opt = st.slider("Number of gifts", min_value=1, max_value=5, value=3)
    queries_opt = 1
    if match_type == "Powered-up":
        queries_opt = st.slider("Queries", min_value=1, max_value=5, value=3)

    # Constructor config from secrets; no manual base/key inputs
    base_url = os.environ.get("CONSTRUCTOR_BASE_URL", "https://ac.cnstrc.com")
    os.environ["CONSTRUCTOR_BASE_URL"] = base_url
    api_key = ""
    if secrets_unlocked:
        try:
            api_key = st.secrets.get("CONS_KEY", "")
        except Exception:
            api_key = ""
        if api_key:
            api_key = normalize_public_key(api_key)
            os.environ["CONSTRUCTOR_PUBLIC_KEY"] = api_key
    if not api_key:
        api_key = os.environ.get("CONSTRUCTOR_PUBLIC_KEY", "")
    per_page = st.slider("Results per iteration", min_value=10, max_value=50, value=24, step=2)
    pages_per_iter = 1
    # Defaults ON (no toggles): include budget in query, strict budget, logging, restrict to whitelist
    include_budget_in_query = True
    strict_budget = True
    enable_logging = True
    restrict_cats = True

    st.subheader("LLM")
    model_opt = st.selectbox("LLM model", options=["Please select", "gpt-4o-mini"], index=0)
    if model_opt != "Please select" and secrets_unlocked:
        try:
            secret_key = st.secrets.get("Gifting", "")
        except Exception:
            secret_key = ""
        if secret_key:
            os.environ["OPENROUTER_API_KEY"] = secret_key
            os.environ["OPENROUTER_BASE_URL"] = os.environ.get("OPENROUTER_BASE_URL", "https://openrouter.ai/api/v1")
            os.environ["OPENROUTER_MODEL"] = "openai/gpt-4o-mini" if model_opt == "gpt-4o-mini" else model_opt
            st.session_state["llm_enabled"] = True
            st.caption("LLM enabled")
        else:
            st.session_state["llm_enabled"] = False
            st.warning("LLM selected but no OpenRouter key in secrets (Gifting)")
    else:
        st.session_state["llm_enabled"] = False

tabs = st.tabs(["Images", "Quiz", "URLs"])

with tabs[1]:
    st.subheader("Who is the gift for?")
    recipient_kind = st.radio("Recipient kind", options=["Human","Pet"], horizontal=True, index=0)

    who_keys_all = list((quiz.get("who") or {}).keys())

    # Generation selection first for Human
    GENERATIONS = [
        ("Gen Alpha (1–14)", 1, 14),
        ("Gen Z (13–28)", 13, 28),
        ("Millennials (29–44)", 29, 44),
        ("Gen X (45–60)", 45, 60),
        ("Boomers (61–79)", 61, 79),
        ("Silent Generation (80–97)", 80, 97),
    ]
    gen_labels = [g[0] for g in GENERATIONS]
    gen_idx_default = 0
    gen_label = None

    def allowed_who_for_gen(gl: str) -> List[str]:
        gl = gl.lower()
        base = {
            "alpha": ["child"],
            "gen z": ["partner","friend","coworker"],
            "millennials": ["parent","partner","friend","coworker"],
            "gen x": ["parent","partner","friend","coworker"],
            "boomers": ["grandparent","partner","friend","coworker"],
            "silent": ["grandparent","partner","friend"],
        }
        for k,v in base.items():
            if k in gl:
                return v
        return ["partner","friend","coworker"]

    gender = None
    age = None
    interest = None
    budget_label = None
    relationship = None
    age_range = (None, None)

    if recipient_kind == "Pet":
        # Pet flow
        who = "pet"
        node = quiz["who"][who]
        pet_types = list((node.get("pet_type") or {}).keys())
        pet = st.selectbox("Pet type", options=pet_types)
        pet_node = node["pet_type"][pet]
        interests = pet_node.get("interests", [])
        interest = st.selectbox("Interest", options=interests)
        budgets = pet_node.get("budget", [])
        budget_label = st.selectbox("Budget", options=budgets)
        relationship = f"{pet}"
    else:
        # Human flow: generation first
        gen_label = st.selectbox("Generation", options=gen_labels, index=gen_idx_default)
        allowed = allowed_who_for_gen(gen_label)
        # Intersect with available who keys in quiz
        who_candidates = [w for w in allowed if w in who_keys_all]
        if not who_candidates:
            who_candidates = [w for w in who_keys_all if w != "pet"]
        who = st.selectbox("Recipient type", options=who_candidates)
        node = quiz["who"][who]
        genders = list((node.get("gender") or {}).keys())
        gender = st.selectbox("Gender", options=genders)
        if who == "child":
            # Child: show age slider and map to child buckets
            gmin, gmax = next((a, b) for (lbl, a, b) in GENERATIONS if lbl == gen_label)
            age_range = st.slider("Age range", min_value=1, max_value=97, value=(gmin, gmax))
            available_buckets = list(((node["gender"][gender]).get("age") or {}).keys())
            def _bucket_range(bk: str) -> Tuple[int, int]:
                if bk == "0_2": return (0,2)
                if bk == "3_5": return (3,5)
                if bk == "6_8": return (6,8)
                if bk == "9_12": return (9,12)
                if bk == "13_17": return (13,17)
                if bk == "18_plus": return (18, 120)
                return (0, 120)
            rep_age = int((age_range[0] + age_range[1]) // 2)
            best_bk = None
            best_dist = 10**9
            for bk in available_buckets:
                lo_b, hi_b = _bucket_range(bk)
                mid = (lo_b + hi_b) / 2
                dist = 0 if (lo_b <= rep_age <= hi_b) else abs(rep_age - mid)
                if dist < best_dist:
                    best_dist = dist
                    best_bk = bk
            age_bucket = best_bk or (available_buckets[0] if available_buckets else "13_17")
            age_node = node["gender"][gender]["age"][age_bucket]
        else:
            # Adult recipients: force 18_plus
            age_range = (18, 97)
            age_bucket = "18_plus"
            age_dict = (node.get("gender", {}).get(gender, {}).get("age", {}))
            if isinstance(age_dict, dict) and age_bucket in age_dict:
                age_node = age_dict[age_bucket]
            else:
                # fallback: take first available
                if isinstance(age_dict, dict) and age_dict:
                    first_key = next(iter(age_dict.keys()))
                    age_node = age_dict.get(first_key, {})
                else:
                    age_node = {}
        interests = age_node.get("interests", []) if isinstance(age_node, dict) else []
        interest = st.selectbox("Interest", options=interests)
        budgets = age_node.get("budget", []) if isinstance(age_node, dict) else []
        budget_label = st.selectbox("Budget", options=budgets)
        relationship = who

    st.divider()
    if st.button("Find products", key="quiz_go", type="primary"):
        lo, hi = parse_budget_range(budget_label or "")
        age_text_display = None
        if who != "pet" and age_range[0] is not None:
            age_text_display = f"ages {age_range[0]}–{age_range[1]}"
        p_phrase = price_text(*parse_budget_range(budget_label or "")) if include_budget_in_query else None
        current_generation = gen_label if who != "pet" else None
        q_base = build_query_text(relationship, None if who == "pet" else gender, age_text_display, interest or "", p_phrase, current_generation)
        include_cats = interest_to_categories(interest or "", restrict_to_whitelist=restrict_cats)
        run_product_search(q_base, include_cats, lo, hi, label="Quiz")

with tabs[2]:
    st.subheader("URLs")
    st.caption("Build a Constructor URL from natural language and filters (no LLM). Spaces → %20, '&' → 'and' automatically.")
    url_nl = st.text_area("Natural language", value=st.session_state.get("url_nl", ""))
    st.session_state["url_nl"] = url_nl
    @st.cache_data
    def fetch_filter_types(base: str, key: str) -> List[str]:
        try:
            # minimal seed query to fetch facets; tolerate failure
            seed_url = f"{base}/v1/search/natural_language/ideas"
            params = {"key": key, "s": 1, "num_results_per_page": 1}
            r = requests.get(seed_url, params=params, timeout=8)
            r.raise_for_status()
            data = r.json()
            facets = ((data.get("response") or {}).get("facets") or [])
            names = []
            for f in facets:
                nm = f.get("name") or f.get("display_name")
                if nm:
                    names.append(str(nm))
            # Dedup, keep common ones first
            base_order = [
                "Category","Product Type","Subcategory","Price","Audience","Colour","Material","Features","Book Genre","Brand","Size","Suitable for ages","Capacity","Power Rating"
            ]
            out = []
            for b in base_order:
                if b in names and b not in out:
                    out.append(b)
            for n in names:
                if n not in out:
                    out.append(n)
            return out or base_order
        except Exception:
            return [
                "Category","Product Type","Subcategory","Price","Audience","Colour","Material","Features","Book Genre","Brand","Size","Suitable for ages","Capacity","Power Rating"
            ]

    FILTER_TYPES = fetch_filter_types(base_url, api_key)
    if "url_filters" not in st.session_state:
        st.session_state["url_filters"] = []
    filters_list = st.session_state["url_filters"]
    st.write("Filters")
    rm = []
    for idx, row in enumerate(filters_list):
        c1, c2, c3 = st.columns([2,4,1])
        with c1:
            row["type"] = st.selectbox("Type", options=FILTER_TYPES, index=(FILTER_TYPES.index(row.get("type")) if row.get("type") in FILTER_TYPES else 0), key=f"url_ft_{idx}")
        with c2:
            row["value"] = st.text_input("Value", value=row.get("value",""), key=f"url_fv_{idx}")
        with c3:
            if st.button("Remove", key=f"url_fr_{idx}"):
                rm.append(idx)
    if rm:
        st.session_state["url_filters"] = [r for i, r in enumerate(filters_list) if i not in rm]
        st.rerun()
    if st.button("Add filter", key="url_f_add"):
        st.session_state["url_filters"].append({"type": FILTER_TYPES[0], "value": ""})
        st.rerun()

    st.divider()
    if st.button("Find products", key="url_go", type="primary"):
        pairs: List[Tuple[str,str]] = []
        for row in st.session_state["url_filters"]:
            t = (row.get("type") or "").strip()
            v = (row.get("value") or "").strip()
            if not t or not v:
                continue
            pairs.append((f"filters[{t}]", v))
        urls_used: List[str] = []
        errors: List[str] = []
        chosen: List[Dict[str, Any]] = []
        try:
            if match_type == "Constructor":
                raw, urls1 = fetch_aggregate_items_generic(base_url, url_nl, api_key, per_page=max(per_page, gifts_opt), pages=1, filter_pairs=pairs)
                urls_used.extend(urls1)
                items = [normalise_item(it) for it in raw]
                chosen = items[:gifts_opt]
            else:
                all_items: List[Dict[str, Any]] = []
                last_best = None
                for iter_idx in range(1, queries_opt + 1):
                    if iter_idx == 1:
                        q_iter = url_nl
                    elif iter_idx % 2 == 0:
                        q_iter = divergent_variant(url_nl, url_nl, [], None)
                    else:
                        q_iter = refine_query(url_nl, last_best) if last_best else url_nl
                    raw, urls2 = fetch_aggregate_items_generic(base_url, q_iter, api_key, per_page=per_page, pages=pages_per_iter, filter_pairs=pairs)
                    urls_used.extend(urls2)
                    seen_local = set()
                    uniq_raw = []
                    for it in raw:
                        pid = it.get("id") or (it.get("data") or {}).get("id") or it.get("url")
                        pid = str(pid)
                        if pid and pid not in seen_local:
                            seen_local.add(pid)
                            uniq_raw.append(it)
                    items = [normalise_item(it) for it in uniq_raw]
                    all_items.extend(items)
                    if items:
                        best = sorted(items, key=lambda it: score_item(it, url_nl, None, None), reverse=True)[0]
                        last_best = best
                ranked = sorted(all_items, key=lambda it: score_item(it, url_nl, None, None), reverse=True)
                seen = set()
                for it in ranked:
                    pid = it.get("id") or it.get("url")
                    if pid and pid not in seen and it.get("url"):
                        chosen.append(it)
                        seen.add(pid)
                    if len(chosen) >= gifts_opt:
                        break
        except Exception as e:
            errors.append(str(e))
        st.session_state["last_results"] = chosen
        st.session_state["last_errors"] = errors
        st.session_state["last_urls"] = urls_used
        st.session_state["last_label"] = "URLs"

with tabs[0]:
    # Images vibe picker (simplified UI)
    files, deck_sig = discover_images("unsplash_images")
    total_files = len(files)
    use_all = st.sidebar.toggle("Use all images", value=True, key="use_all_images")
    slider_min = 50 if total_files >= 50 else max(1, total_files)
    slider_max = 400 if total_files >= 400 else max(slider_min, total_files if total_files else 50)
    if slider_max < slider_min:
        slider_max = slider_min
    default_value = min(100, total_files) if total_files else slider_min
    step = 10 if slider_max > slider_min else 1
    deck_size = st.sidebar.slider(
        "Deck size",
        min_value=slider_min,
        max_value=slider_max,
        value=min(max(slider_min, default_value), slider_max),
        step=step,
        key="deck_size",
    )
    rng = random.Random(deck_sig)
    files_sorted = sorted(files)
    rng.shuffle(files_sorted)
    deck = files_sorted if use_all or deck_size >= len(files_sorted) else files_sorted[:deck_size]
    st.sidebar.write(f"Found: **{total_files}** | Using: **{len(deck)}**")
    names = [p.name for p in files]
    dupes = [n for n, c in Counter(names).items() if c > 1]
    exts = Counter(p.suffix.lower() for p in files)
    with st.sidebar.expander("Diagnostics", expanded=False):
        st.write("Extensions:", dict(exts))
        if dupes:
            st.warning(f"Duplicate filenames: {len(dupes)} (e.g., {dupes[:3]})")
    if len(deck) == 0:
        st.info("Add images to the 'unsplash_images' folder to get started.")
        st.stop()

    meta_path = os.path.join("unsplash_images", "metadata.json")
    df_meta = load_meta_df(meta_path, deck_sig)
    if (df_meta is None or (hasattr(df_meta, "empty") and df_meta.empty)) and deck:
        try:
            import pandas as pd  # type: ignore

            base_path = Path("unsplash_images").resolve()
            records = []
            for path in deck:
                try:
                    rel = str(path.resolve().relative_to(base_path))
                except Exception:
                    rel = path.name
                records.append(
                    {
                        "photo_id": path.stem,
                        "filename": rel,
                        "alt_description": path.stem,
                        "tags": [],
                    }
                )
            if records:
                df_meta = pd.DataFrame(records)
                df_meta["text"] = (
                    df_meta["alt_description"].fillna("").astype(str)
                    + " "
                    + df_meta["tags"].apply(lambda lst: " ".join([str(t) for t in lst]))
                ).str.lower()
        except Exception:
            df_meta = None
    if df_meta is None or (hasattr(df_meta, "empty") and df_meta.empty):
        st.info("Provide a valid metadata.json from Unsplash downloads.")
    else:
        base_dir = os.path.dirname(meta_path) or "."
        base_path = Path(base_dir).resolve()
        file_by_name: Dict[str, Path] = {}
        file_by_rel: Dict[str, Path] = {}
        file_by_stem: Dict[str, Path] = {}
        for p in files:
            try:
                resolved = p.resolve()
            except Exception:
                resolved = Path(p)
            file_by_name.setdefault(p.name, resolved)
            try:
                rel = str(resolved.relative_to(base_path))
                file_by_rel.setdefault(rel, resolved)
            except Exception:
                pass
            file_by_stem.setdefault(resolved.stem, resolved)

        def _build_image_action_url(action: str) -> str:
            params = _query_params_get_lists()
            params["img_select"] = [action]
            try:
                query = urlencode(params, doseq=True)
            except Exception:
                flat: List[Tuple[str, str]] = []
                for key, values in params.items():
                    for val in values:
                        flat.append((key, val))
                query = urlencode(flat)
            return f"?{query}" if query else "?"

        def _row_pid(r):
            return r.get("photo_id") or r.get("id") or ""

        def _row_local_path(r):
            fn = r.get("filename")
            if isinstance(fn, str) and fn:
                raw = fn.strip()
                candidate = file_by_rel.get(raw) or file_by_name.get(Path(raw).name)
                if candidate and candidate.exists():
                    return str(candidate)
                candidate_path = base_path / raw
                if candidate_path.exists():
                    return str(candidate_path)
            pid = str(_row_pid(r)).strip()
            if pid:
                candidate = file_by_stem.get(pid)
                if candidate and candidate.exists():
                    return str(candidate)
                for ext in SUPPORTED:
                    candidate_path = base_path / f"{pid}{ext}"
                    if candidate_path.exists():
                        return str(candidate_path)
            return None

        def _show_image_box(src: str, alt_text: str = "", height: int = 240) -> None:
            safe_alt = html.escape(alt_text or "")
            st.markdown(
                f"""
                <div data-image-box style="width: 100%; height: {height}px; overflow: hidden; border-radius: 12px; border: 1px solid #ddd;">
                    <img src="{src}" alt="{safe_alt}" style="width: 100%; height: 100%; object-fit: cover; display: block;" />
                </div>
                """,
                unsafe_allow_html=True,
            )

        def _render_image(r, height: int = 240):
            alt_text = str(r.get("alt_description") or "")
            lp = _row_local_path(r)
            if lp:
                uri = file_to_data_uri(lp)
                if uri:
                    _show_image_box(uri, alt_text, height=height)
                    return True
            pid = _row_pid(r)
            if pid:
                _show_image_box(f"https://source.unsplash.com/{pid}/600x400", alt_text, height=height)
                return True
            return False

        overrides = st.session_state.get("img_meta_override", {})
        if overrides:
            df_meta = df_meta.copy()
            for idx, r in df_meta.iterrows():
                pid = r.get("photo_id") or r.get("id")
                if pid and pid in overrides:
                    ov = overrides[pid]
                    if ov.get("alt_description"):
                        df_meta.at[idx, "alt_description"] = ov["alt_description"]
                    if ov.get("tags") is not None:
                        df_meta.at[idx, "tags"] = ov["tags"]

        try:
            import pandas as pd  # type: ignore

            existing_paths: Set[Path] = set()
            for _, row in df_meta.iterrows():
                lp = _row_local_path(row)
                if not lp:
                    continue
                try:
                    existing_paths.add(Path(lp).resolve())
                except Exception:
                    existing_paths.add(Path(lp))
            additions = []
            for path in deck:
                try:
                    resolved = path.resolve()
                except Exception:
                    resolved = path
                if resolved in existing_paths:
                    continue
                try:
                    rel = str(resolved.relative_to(base_path))
                except Exception:
                    rel = path.name
                additions.append(
                    {
                        "photo_id": path.stem,
                        "filename": rel,
                        "alt_description": path.stem.replace("_", " ").replace("-", " "),
                        "tags": [],
                    }
                )
                existing_paths.add(resolved)
            if additions:
                df_meta = pd.concat([df_meta, pd.DataFrame(additions)], ignore_index=True)
        except Exception:
            pass

        if "tags" in df_meta.columns:
            df_meta["tags"] = df_meta["tags"].apply(lambda x: x if isinstance(x, list) else [])
        else:
            df_meta["tags"] = [[] for _ in range(len(df_meta))]
        if "alt_description" not in df_meta.columns:
            df_meta["alt_description"] = ""
        df_meta["alt_description"] = df_meta["alt_description"].fillna("")
        df_meta["text"] = (
            df_meta["alt_description"].astype(str)
            + " "
            + df_meta["tags"].apply(lambda lst: " ".join([str(t) for t in lst]))
        ).str.lower()
        df_meta = df_meta.reset_index(drop=True)

        path_to_idx: Dict[Path, int] = {}
        for idx, row in df_meta.iterrows():
            lp = _row_local_path(row)
            if not lp:
                continue
            try:
                path_to_idx[Path(lp).resolve()] = idx
            except Exception:
                path_to_idx[Path(lp)] = idx
        deck_indices: List[int] = []
        for path in deck:
            try:
                resolved = path.resolve()
            except Exception:
                resolved = path
            idx = path_to_idx.get(resolved)
            if idx is None:
                for cand_path, cand_idx in path_to_idx.items():
                    if cand_path.name == path.name:
                        idx = cand_idx
                        break
            if idx is not None:
                deck_indices.append(idx)
        if deck_indices:
            seen_idx: Set[int] = set()
            leaf_ids: List[int] = []
            for idx in deck_indices:
                if idx not in seen_idx:
                    leaf_ids.append(idx)
                    seen_idx.add(idx)
        else:
            leaf_ids = list(range(len(df_meta)))

        if not leaf_ids:
            st.info("No images available after filtering.")
            st.stop()

        key_path = "img_meta_path"
        key_tree = "img_tree"
        key_bits = "img_path_bits"
        key_emb = "img_embeddings"
        key_sig = "img_deck_sig"
        key_leaf = "img_leaf_ids"
        key_meta_len = "img_meta_len"
        key_text_sig = "img_text_sig"
        text_sig = (
            hashlib.md5("||".join(df_meta["text"].astype(str).tolist()).encode("utf-8")).hexdigest()
            if len(df_meta) else ""
        )
        stored_leaf_ids = tuple(st.session_state.get(key_leaf, ()))
        needs_refresh = (
            st.session_state.get(key_path) != meta_path
            or st.session_state.get(key_sig) != deck_sig
            or st.session_state.get(key_meta_len) != len(df_meta)
            or st.session_state.get(key_text_sig) != text_sig
            or stored_leaf_ids != tuple(leaf_ids)
        )
        if needs_refresh:
            st.session_state[key_path] = meta_path
            st.session_state[key_sig] = deck_sig
            st.session_state[key_meta_len] = len(df_meta)
            st.session_state[key_text_sig] = text_sig
            st.session_state[key_bits] = []
            emb = embed_texts(df_meta["text"].tolist())
            st.session_state[key_emb] = emb
            st.session_state.setdefault("img_seed", 0)
            st.session_state[key_tree] = build_greedy_tree(leaf_ids, emb, seed=st.session_state["img_seed"])
            st.session_state[key_leaf] = tuple(leaf_ids)
        else:
            st.session_state[key_leaf] = tuple(leaf_ids)

        if key_bits not in st.session_state:
            st.session_state[key_bits] = []

        params_current = _query_params_get_lists()
        selection_vals = params_current.pop("img_select", None)
        if selection_vals:
            if params_current:
                _query_params_set_from_lists(params_current)
            else:
                _query_params_clear()
            choice = selection_vals[-1]
            if choice == "left":
                st.session_state[key_bits].append(0)
                st.rerun()
            elif choice == "right":
                st.session_state[key_bits].append(1)
                st.rerun()
            elif choice == "neither":
                st.session_state["img_seed"] = int(st.session_state.get("img_seed", 0)) + 1
                emb = st.session_state.get(key_emb)
                current_leaf_ids = list(st.session_state.get(key_leaf, tuple(leaf_ids)))
                st.session_state[key_tree] = build_greedy_tree(current_leaf_ids, emb, seed=st.session_state["img_seed"])
                st.rerun()

        bits = st.session_state.get(key_bits, [])
        tree = st.session_state.get(key_tree)
        emb = st.session_state.get(key_emb)
        if tree is None:
            st.info("No image tree available.")
            st.stop()
        try:
            node_img = walk_tree(tree, bits)
        except Exception:
            st.session_state[key_bits] = []
            node_img = walk_tree(tree, [])
        if isinstance(node_img, dict):
            i, j = node_img["pair_idx"]
            left_row = df_meta.iloc[i]
            right_row = df_meta.iloc[j]
            # Clickable images
            st.markdown("### Which vibe matches?")
            img_srcs: List[str] = []
            img_alts: List[str] = []
            for r in (left_row, right_row):
                alt_text = str(r.get("alt_description") or "")
                img_alts.append(alt_text)
                lp = _row_local_path(r)
                if lp:
                    uri = file_to_data_uri(lp)
                    if uri:
                        img_srcs.append(uri)
                        continue
                pid = r.get("photo_id") or r.get("id") or ""
                img_srcs.append(f"https://source.unsplash.com/{pid}/600x400")

            chosen_action: Optional[str] = None
            used_manual_fallback = False

            try:
                from clickable_images import clickable_images  # type: ignore
            except Exception:
                clickable_images = None

            if clickable_images:
                clicked = clickable_images(
                    img_srcs,
                    titles=["", ""],
                    div_style={
                        "display": "flex",
                        "justify-content": "space-between",
                        "gap": "1rem",
                        "align-items": "stretch",
                    },
                    img_style={
                        "width": "100%",
                        "height": "240px",
                        "object-fit": "cover",
                        "border-radius": "12px",
                        "border": "1px solid #ddd",
                        "box-shadow": "0 2px 8px rgba(0,0,0,0.05)",
                    },
                )
                if clicked == 0:
                    chosen_action = "left"
                elif clicked == 1:
                    chosen_action = "right"
            elif (
                render_image_choice is not None
                and len(img_srcs) == 2
                and all(isinstance(src, str) and src for src in img_srcs)
            ):
                component_choice = render_image_choice(
                    images=img_srcs,
                    alts=img_alts,
                    key=f"img_choice_{i}_{j}",
                )
                if isinstance(component_choice, str) and component_choice in {"left", "right", "neither"}:
                    chosen_action = component_choice
            else:
                used_manual_fallback = True

            if clickable_images:
                ncol = st.columns([1, 1, 1])
                with ncol[1]:
                    if st.button("Neither match", key="img_neither"):
<<<<<<< HEAD
                        chosen_action = "neither"
            elif used_manual_fallback:
                col_left, col_mid, col_right = st.columns([1, 0.4, 1])
                with col_left:
                    if not _render_image(left_row):
                        st.write("No image available")
                    if st.button("This matches", key="img_left_btn"):
                        chosen_action = "left"
                with col_mid:
                    st.write("")
                    if st.button("Neither match", key="img_neither_btn"):
                        chosen_action = "neither"
                with col_right:
                    if not _render_image(right_row):
                        st.write("No image available")
                    if st.button("This matches", key="img_right_btn"):
                        chosen_action = "right"

            if chosen_action == "left":
                st.session_state[key_bits].append(0)
                st.rerun()
            elif chosen_action == "right":
                st.session_state[key_bits].append(1)
                st.rerun()
            elif chosen_action == "neither":
                st.session_state["img_seed"] = int(st.session_state.get("img_seed", 0)) + 1
                emb = st.session_state.get(key_emb)
                current_leaf_ids = list(st.session_state.get(key_leaf, tuple(leaf_ids)))
                st.session_state[key_tree] = build_greedy_tree(current_leaf_ids, emb, seed=st.session_state["img_seed"])
                st.rerun()
=======
                        st.session_state["img_seed"] = int(st.session_state.get("img_seed", 0)) + 1
                        emb = st.session_state.get(key_emb)
                        current_leaf_ids = list(st.session_state.get(key_leaf, tuple(leaf_ids)))
                        st.session_state[key_tree] = build_greedy_tree(current_leaf_ids, emb, seed=st.session_state["img_seed"])
                        st.rerun()
            except Exception:
                if len(img_srcs) == 2 and all(img_srcs):
                    st.markdown(
                        """
                        <style>
                        .img-choice-grid {
                            display: flex;
                            justify-content: space-between;
                            gap: 1rem;
                            align-items: stretch;
                        }
                        .img-choice-grid .img-choice {
                            flex: 1;
                            display: block;
                            border-radius: 12px;
                            overflow: hidden;
                            border: 1px solid #ddd;
                            box-shadow: 0 2px 8px rgba(0,0,0,0.05);
                            transition: transform 0.15s ease, box-shadow 0.15s ease, border-color 0.15s ease;
                        }
                        .img-choice-grid .img-choice:hover,
                        .img-choice-grid .img-choice:focus {
                            transform: translateY(-2px);
                            box-shadow: 0 6px 16px rgba(0,0,0,0.12);
                            border-color: #bbb;
                        }
                        .img-choice-grid .img-choice img {
                            width: 100%;
                            height: 240px;
                            object-fit: cover;
                            display: block;
                        }
                        .img-choice-actions {
                            margin-top: 1rem;
                            text-align: center;
                        }
                        .img-choice-actions a {
                            display: inline-block;
                            padding: 0.5rem 1.25rem;
                            border-radius: 999px;
                            border: 1px solid #444;
                            color: #444;
                            text-decoration: none;
                            font-weight: 500;
                            transition: background-color 0.15s ease, color 0.15s ease, border-color 0.15s ease;
                        }
                        .img-choice-actions a:hover,
                        .img-choice-actions a:focus {
                            background-color: #444;
                            border-color: #444;
                            color: #fff;
                        }
                        </style>
                        """,
                        unsafe_allow_html=True,
                    )
                    left_url = _build_image_action_url("left")
                    right_url = _build_image_action_url("right")
                    neither_url = _build_image_action_url("neither")
                    component_height = 360
                    component_payload = components.html(
                        f"""
                        <div id="img-choice-root">
                            <div class="img-choice-grid">
                                <a class="img-choice" href="{html.escape(left_url, quote=True)}" data-img-action="left">
                                    <img src="{html.escape(img_srcs[0], quote=True)}" alt="{html.escape(img_alts[0] or '', quote=True)}" />
                                </a>
                                <a class="img-choice" href="{html.escape(right_url, quote=True)}" data-img-action="right">
                                    <img src="{html.escape(img_srcs[1], quote=True)}" alt="{html.escape(img_alts[1] or '', quote=True)}" />
                                </a>
                            </div>
                            <div class="img-choice-actions">
                                <a href="{html.escape(neither_url, quote=True)}" data-img-action="neither">Neither match</a>
                            </div>
                        </div>
                        <script>
                        (function() {{
                            const root = document.getElementById("img-choice-root");
                            const emit = (value) => {{
                                if (!value) {{
                                    return false;
                                }}
                                const payload = JSON.stringify({{
                                    action: value,
                                    marker: Date.now().toString() + "-" + Math.random().toString(36).slice(2),
                                }});
                                let handled = false;
                                if (window.Streamlit && typeof window.Streamlit.setComponentValue === "function") {{
                                    window.Streamlit.setComponentValue(payload);
                                    handled = true;
                                }}
                                if (window.parent && window.parent.postMessage) {{
                                    try {{
                                        window.parent.postMessage({{type: "streamlit:setComponentValue", value: payload}}, "*");
                                        handled = true;
                                    }} catch (err) {{
                                        handled = handled || false;
                                    }}
                                }}
                                return handled;
                            }};
                            const adjustHeight = () => {{
                                if (window.Streamlit && typeof window.Streamlit.setFrameHeight === "function") {{
                                    window.Streamlit.setFrameHeight(document.body.scrollHeight);
                                }}
                            }};
                            const bindClicks = () => {{
                                if (!root) {{
                                    return;
                                }}
                                root.querySelectorAll("[data-img-action]").forEach((anchor) => {{
                                    if (anchor.dataset.imgChoiceBound === "true") {{
                                        return;
                                    }}
                                    anchor.dataset.imgChoiceBound = "true";
                                    anchor.addEventListener("click", (event) => {{
                                        const action = anchor.getAttribute("data-img-action");
                                        const handled = emit(action);
                                        if (handled) {{
                                            event.preventDefault();
                                            event.stopPropagation();
                                        }}
                                    }});
                                }});
                                adjustHeight();
                            }};
                            if (window.Streamlit && typeof window.Streamlit.setComponentReady === "function") {{
                                window.Streamlit.setComponentReady();
                            }}
                            if (document.readyState === "loading") {{
                                document.addEventListener("DOMContentLoaded", bindClicks, {{once: true}});
                            }} else {{
                                bindClicks();
                            }}
                            window.addEventListener("resize", adjustHeight);
                        }})();
                        </script>
                        """,
                        height=component_height,
                        scrolling=False,
                    )
                    chosen_action: Optional[str] = None
                    if component_payload:
                        parsed_payload: Optional[Dict[str, Any]] = None
                        if isinstance(component_payload, str):
                            try:
                                maybe_dict = json.loads(component_payload)
                                if isinstance(maybe_dict, dict):
                                    parsed_payload = maybe_dict
                            except Exception:
                                parsed_payload = None
                        if parsed_payload:
                            action = parsed_payload.get("action")
                            marker = parsed_payload.get("marker")
                            if isinstance(action, str) and action in {"left", "right", "neither"}:
                                if isinstance(marker, str):
                                    last_marker = st.session_state.get("img_choice_marker")
                                    if last_marker != marker:
                                        st.session_state["img_choice_marker"] = marker
                                        chosen_action = action
                                else:
                                    chosen_action = action
                    if chosen_action == "left":
                        st.session_state[key_bits].append(0)
                        st.rerun()
                    elif chosen_action == "right":
                        st.session_state[key_bits].append(1)
                        st.rerun()
                    elif chosen_action == "neither":
                        st.session_state["img_seed"] = int(st.session_state.get("img_seed", 0)) + 1
                        emb = st.session_state.get(key_emb)
                        current_leaf_ids = list(st.session_state.get(key_leaf, tuple(leaf_ids)))
                        st.session_state[key_tree] = build_greedy_tree(current_leaf_ids, emb, seed=st.session_state["img_seed"])
                        st.rerun()
                else:
                    # Fallback to buttons if component or image sources are unavailable
                    col1, col2 = st.columns(2)
                    with col1:
                        if not _render_image(left_row):
                            st.write("No image available")
                        if st.button("This matches", key="img_left_btn"):
                            st.session_state[key_bits].append(0)
                            st.rerun()
                    with col2:
                        if not _render_image(right_row):
                            st.write("No image available")
                        if st.button("This matches", key="img_right_btn"):
                            st.session_state[key_bits].append(1)
                            st.rerun()
                    ccent = st.columns([1, 1, 1])
                    with ccent[1]:
                        if st.button("Neither match", key="img_neither_btn"):
                            st.session_state["img_seed"] = int(st.session_state.get("img_seed", 0)) + 1
                            emb = st.session_state.get(key_emb)
                            current_leaf_ids = list(st.session_state.get(key_leaf, tuple(leaf_ids)))
                            st.session_state[key_tree] = build_greedy_tree(current_leaf_ids, emb, seed=st.session_state["img_seed"])
                            st.rerun()
>>>>>>> b9837a8c
        else:
            leaf_idx = node_img
            try:
                leaf = df_meta.iloc[leaf_idx]
            except Exception:
                st.info("No leaf selected; reset and try again.")
                if st.button("Reset images path"):
                    st.session_state[key_bits] = []
                    st.rerun()
            else:
                selected_indices = collect_selected_indices(tree, bits)
                if not selected_indices:
                    selected_indices = [leaf_idx]
                cols_per_row = 3
                for start in range(0, len(selected_indices), cols_per_row):
                    row_cols = st.columns(min(cols_per_row, len(selected_indices) - start))
                    for offset, col in enumerate(row_cols):
                        with col:
                            img_idx = selected_indices[start + offset]
                            try:
                                img_row = df_meta.iloc[img_idx]
                            except Exception:
                                st.write("No image available")
                                continue
                            if not _render_image(img_row):
                                st.write("No image available")
                tags = leaf.get("tags", [])
                if not isinstance(tags, list):
                    tags = []
                alt_text = str(leaf.get("alt_description") or "")
                selected_rows = []
                for idx_sel in selected_indices:
                    try:
                        selected_rows.append(df_meta.iloc[idx_sel])
                    except Exception:
                        continue
                if not selected_rows:
                    selected_rows = [leaf]

                taste_top = top_tags_from_rows(selected_rows, top_k=6)
                if not taste_top and isinstance(tags, list):
                    taste_top = [str(t) for t in tags if str(t).strip()]

                st.markdown("#### Budget")
                budget_value: int = st.slider(
                    "Max budget ($)",
                    min_value=20,
                    max_value=300,
                    value=100,
                    step=5,
                    key="img_budget_slider",
                )

                qb = get_query_builder()
                q_preview, include_cats_prev, debug = qb.compose_with_debug(taste_top)
                raw_tags_dbg = debug.get("raw_tags", taste_top)
                filtered_tokens = debug.get("filtered_tokens", [])
                dropped_forbidden = debug.get("dropped_forbidden", [])
                dropped_not_allowed = debug.get("dropped_not_allowed", [])

                budget_hi = int(budget_value)
                budget_tuple: Tuple[int, int] = (0, budget_hi)

                interpreter = get_query_interpreter()
                photo_ids: List[str] = []
                for row in selected_rows:
                    pid = row.get("photo_id") or row.get("id")
                    if not pid:
                        continue
                    text_pid = str(pid).strip()
                    if text_pid and text_pid not in photo_ids:
                        photo_ids.append(text_pid)

                interpreter_result = interpreter.interpret(
                    tokens=filtered_tokens,
                    categories=list(include_cats_prev),
                    photo_ids=photo_ids,
                    budget_aud=budget_tuple,
                    use_llm=False,
                )

                expanded_categories = interpreter_result.get("categories", include_cats_prev) or []
                queries_multi = interpreter_result.get("queries_multi", [])
                legacy_query = interpreter_result.get("query_no_llm", q_preview)
                recipient_guess = interpreter_result.get("recipient", "me")

                with st.expander("Query & URL preview", expanded=True):
                    st.write(f"Raw tags: {', '.join(raw_tags_dbg) or '-'}")
                    st.write(f"Filtered tokens: {', '.join(filtered_tokens) or '-'}")
                    st.write(f"Dropped (forbidden): {', '.join(dropped_forbidden) or '-'}")
                    st.write(f"Dropped (not allowed): {', '.join(dropped_not_allowed) or '-'}")
                    st.write(f"Categories: {', '.join(expanded_categories) or '-'}")
                    if legacy_query:
                        st.write(f"Legacy NL query: {legacy_query}")
                    else:
                        st.write("Legacy NL query: —")
                    if queries_multi:
                        st.markdown("**Query plan**")
                        for idx_q, (bucket, query_text) in enumerate(queries_multi, start=1):
                            st.write(f"{bucket}: {query_text}")
                            bucket_cats = [
                                c for c in expanded_categories if bucket.lower() in c.lower()
                            ]
                            if not bucket_cats:
                                bucket_cats = list(expanded_categories)
                            if bucket not in bucket_cats and bucket:
                                bucket_cats.append(bucket)
                            bucket_cats = [c for c in dict.fromkeys(bucket_cats) if c]
                            if recipient_guess == "couple":
                                if bucket == "Home":
                                    extras = ["Home", "Occasion", "Jewellery"]
                                elif bucket in {"Fashion", "Entertainment"}:
                                    extras = ["Jewellery", "Occasion"]
                                else:
                                    extras = []
                                for extra in extras:
                                    if extra not in bucket_cats:
                                        bucket_cats.append(extra)
                            url_categories = list(bucket_cats)
                            if api_key:
                                try:
                                    url_prev = url_for_bucket(
                                        base_url=base_url,
                                        api_key=api_key,
                                        nl=query_text,
                                        bucket=bucket,
                                        recipient=recipient_guess,
                                        budget_hi=budget_hi,
                                        expanded_categories=url_categories,
                                    )
                                    st.code(url_prev)
                                except Exception:
                                    pass
                            button_key = f"img_go_{leaf_idx}_{bucket}_{idx_q}"
                            if st.button(f"Find products ({bucket})", key=button_key):
                                run_product_search(
                                    query_text,
                                    bucket_cats,
                                    None,
                                    budget_hi,
                                    label=f"Images · {bucket}",
                                )
                    else:
                        st.info("No multi-bucket queries generated yet. Adjust your selections to continue.")

                    if st.button("Start over", key="img_start_over"):
                        st.session_state[key_bits] = []
                        st.rerun()

if False:
    pass  # placeholder removed old inline search block

    # Optional logging
    if enable_logging and chosen:
        try:
            os.makedirs("out_streamlit", exist_ok=True)
            log_path = os.path.join("out_streamlit", "log.csv")
            new_file = not os.path.exists(log_path)
            with open(log_path, "a", newline="", encoding="utf-8") as f:
                w = csv.writer(f)
                if new_file:
                    w.writerow([
                        "timestamp","match_type","queries","gifts","relationship","gender","age_min","age_max","interest","budget_label",
                        "iter","query","categories_used","product_id","product_title","product_price","in_budget","product_url"
                    ])
                # Recompute to capture URL and cats used per iter
                include_cats = interest_to_categories(interest or "", restrict_to_whitelist=restrict_cats)
                lo, hi = parse_budget_range(budget_label or "")
                pf = price_filter_value(lo, hi)
                if match_type == "Constructor":
                    queries_used = [q]
                else:
                    queries_used = []
                    q_base = q
                    last_best = chosen[0] if chosen else None
                    for iter_idx in range(1, queries_opt + 1):
                        if iter_idx == 1:
                            q_iter_l = q_base
                        elif iter_idx % 2 == 0:
                            q_iter_l = divergent_variant(q_base, interest or "", include_cats, price_text(lo, hi))
                        else:
                            q_iter_l = refine_query(q_base, last_best) if last_best else q_base
                        queries_used.append(q_iter_l)
                for idx_iter, pick in enumerate(chosen, start=1):
                    cats_used = ",".join(include_cats)
                    price = pick.get("price")
                    in_budget = (price is not None) and ((lo is None or price >= lo) and (hi is None or price <= hi))
                    w.writerow([
                        datetime.utcnow().isoformat(), match_type, queries_opt, gifts_opt, relationship, gender if who != "pet" else "pet", 
                        age_range[0] if who != "pet" else "", age_range[1] if who != "pet" else "",
                        interest, budget_label, idx_iter, queries_used[min(idx_iter-1, len(queries_used)-1)], cats_used,
                        pick.get("id") or pick.get("url"), pick.get("title"), price, in_budget,
                        pick.get("url")
                    ])
                    # Expand categories a bit based on each pick for future context
                    cat_field = pick.get("categories")
                    if isinstance(cat_field, str) and cat_field:
                        for c in re.split(r"[|,/]", cat_field):
                            c = c.strip()
                            if c and c not in include_cats:
                                include_cats.append(c)
                    elif isinstance(cat_field, list):
                        for c in cat_field:
                            c = str(c).strip()
                            if c and c not in include_cats:
                                include_cats.append(c)
        except Exception as e:
            st.warning(f"Logging failed: {e}")

# (old Images/URLs tabs removed; new tabs defined above)

# -------- Shared Results Section --------
st.divider()
last_results = st.session_state.get("last_results", [])
last_errors = st.session_state.get("last_errors", [])
last_urls = st.session_state.get("last_urls", [])
if last_errors:
    st.warning("\n".join(last_errors))
if last_results:
    st.subheader("Top picks")
    lohi = st.session_state.get("last_budget", (None, None))
    lo_b, hi_b = lohi
    for idx, it in enumerate(last_results, start=1):
        title = it.get("title") or "View product"
        def _full_product_url(u: str) -> str:
            if not u:
                return ""
            su = str(u).strip()
            if su.startswith("http://") or su.startswith("https://"):
                return su
            return urljoin("https://www.kmart.com.au/", su.lstrip("/"))
        url = _full_product_url(it.get("url") or "")
        price = it.get("price")
        meta = f"${price:.2f}" if isinstance(price, (int, float)) and price is not None else ""
        # badges
        band = it.get("_band")
        price = it.get("price")
        in_budget = None
        if price is not None and (lo_b is not None or hi_b is not None):
            in_budget = (lo_b is None or price >= lo_b) and (hi_b is None or price <= hi_b)
        badge = ""
        if band == "expanded":
            badge += " [expanded]"
        if in_budget is True:
            badge += " [in budget]"
        elif in_budget is False:
            badge += " [out of budget]"
        st.markdown(f"{idx}. [{title}]({url}) {meta}{badge}")
    with st.expander("Search URLs used"):
        for i,u in enumerate(last_urls):
            st.code(u)
            if i == 0:
                st.text_input("Copy first URL", value=u, key="copy_first_url")
    # Logging
    if enable_logging:
        try:
            os.makedirs("out_streamlit", exist_ok=True)
            log_path = os.path.join("out_streamlit", "log.csv")
            new_file = not os.path.exists(log_path)
            with open(log_path, "a", newline="", encoding="utf-8") as f:
                w = csv.writer(f)
                if new_file:
                    w.writerow(["timestamp","label","match_type","queries","gifts","product_id","product_title","product_price","product_url"])
                for it in last_results:
                    w.writerow([
                        datetime.utcnow().isoformat(), st.session_state.get("last_label",""), match_type, queries_opt, gifts_opt,
                        it.get("id") or it.get("url"), it.get("title"), it.get("price"), it.get("url")
                    ])
        except Exception as e:
            st.warning(f"Logging failed: {e}")
else:
    st.info("No products yet. Use one of the tabs above and click 'Find products'.")<|MERGE_RESOLUTION|>--- conflicted
+++ resolved
@@ -2056,211 +2056,6 @@
                 ncol = st.columns([1, 1, 1])
                 with ncol[1]:
                     if st.button("Neither match", key="img_neither"):
-<<<<<<< HEAD
-                        chosen_action = "neither"
-            elif used_manual_fallback:
-                col_left, col_mid, col_right = st.columns([1, 0.4, 1])
-                with col_left:
-                    if not _render_image(left_row):
-                        st.write("No image available")
-                    if st.button("This matches", key="img_left_btn"):
-                        chosen_action = "left"
-                with col_mid:
-                    st.write("")
-                    if st.button("Neither match", key="img_neither_btn"):
-                        chosen_action = "neither"
-                with col_right:
-                    if not _render_image(right_row):
-                        st.write("No image available")
-                    if st.button("This matches", key="img_right_btn"):
-                        chosen_action = "right"
-
-            if chosen_action == "left":
-                st.session_state[key_bits].append(0)
-                st.rerun()
-            elif chosen_action == "right":
-                st.session_state[key_bits].append(1)
-                st.rerun()
-            elif chosen_action == "neither":
-                st.session_state["img_seed"] = int(st.session_state.get("img_seed", 0)) + 1
-                emb = st.session_state.get(key_emb)
-                current_leaf_ids = list(st.session_state.get(key_leaf, tuple(leaf_ids)))
-                st.session_state[key_tree] = build_greedy_tree(current_leaf_ids, emb, seed=st.session_state["img_seed"])
-                st.rerun()
-=======
-                        st.session_state["img_seed"] = int(st.session_state.get("img_seed", 0)) + 1
-                        emb = st.session_state.get(key_emb)
-                        current_leaf_ids = list(st.session_state.get(key_leaf, tuple(leaf_ids)))
-                        st.session_state[key_tree] = build_greedy_tree(current_leaf_ids, emb, seed=st.session_state["img_seed"])
-                        st.rerun()
-            except Exception:
-                if len(img_srcs) == 2 and all(img_srcs):
-                    st.markdown(
-                        """
-                        <style>
-                        .img-choice-grid {
-                            display: flex;
-                            justify-content: space-between;
-                            gap: 1rem;
-                            align-items: stretch;
-                        }
-                        .img-choice-grid .img-choice {
-                            flex: 1;
-                            display: block;
-                            border-radius: 12px;
-                            overflow: hidden;
-                            border: 1px solid #ddd;
-                            box-shadow: 0 2px 8px rgba(0,0,0,0.05);
-                            transition: transform 0.15s ease, box-shadow 0.15s ease, border-color 0.15s ease;
-                        }
-                        .img-choice-grid .img-choice:hover,
-                        .img-choice-grid .img-choice:focus {
-                            transform: translateY(-2px);
-                            box-shadow: 0 6px 16px rgba(0,0,0,0.12);
-                            border-color: #bbb;
-                        }
-                        .img-choice-grid .img-choice img {
-                            width: 100%;
-                            height: 240px;
-                            object-fit: cover;
-                            display: block;
-                        }
-                        .img-choice-actions {
-                            margin-top: 1rem;
-                            text-align: center;
-                        }
-                        .img-choice-actions a {
-                            display: inline-block;
-                            padding: 0.5rem 1.25rem;
-                            border-radius: 999px;
-                            border: 1px solid #444;
-                            color: #444;
-                            text-decoration: none;
-                            font-weight: 500;
-                            transition: background-color 0.15s ease, color 0.15s ease, border-color 0.15s ease;
-                        }
-                        .img-choice-actions a:hover,
-                        .img-choice-actions a:focus {
-                            background-color: #444;
-                            border-color: #444;
-                            color: #fff;
-                        }
-                        </style>
-                        """,
-                        unsafe_allow_html=True,
-                    )
-                    left_url = _build_image_action_url("left")
-                    right_url = _build_image_action_url("right")
-                    neither_url = _build_image_action_url("neither")
-                    component_height = 360
-                    component_payload = components.html(
-                        f"""
-                        <div id="img-choice-root">
-                            <div class="img-choice-grid">
-                                <a class="img-choice" href="{html.escape(left_url, quote=True)}" data-img-action="left">
-                                    <img src="{html.escape(img_srcs[0], quote=True)}" alt="{html.escape(img_alts[0] or '', quote=True)}" />
-                                </a>
-                                <a class="img-choice" href="{html.escape(right_url, quote=True)}" data-img-action="right">
-                                    <img src="{html.escape(img_srcs[1], quote=True)}" alt="{html.escape(img_alts[1] or '', quote=True)}" />
-                                </a>
-                            </div>
-                            <div class="img-choice-actions">
-                                <a href="{html.escape(neither_url, quote=True)}" data-img-action="neither">Neither match</a>
-                            </div>
-                        </div>
-                        <script>
-                        (function() {{
-                            const root = document.getElementById("img-choice-root");
-                            const emit = (value) => {{
-                                if (!value) {{
-                                    return false;
-                                }}
-                                const payload = JSON.stringify({{
-                                    action: value,
-                                    marker: Date.now().toString() + "-" + Math.random().toString(36).slice(2),
-                                }});
-                                let handled = false;
-                                if (window.Streamlit && typeof window.Streamlit.setComponentValue === "function") {{
-                                    window.Streamlit.setComponentValue(payload);
-                                    handled = true;
-                                }}
-                                if (window.parent && window.parent.postMessage) {{
-                                    try {{
-                                        window.parent.postMessage({{type: "streamlit:setComponentValue", value: payload}}, "*");
-                                        handled = true;
-                                    }} catch (err) {{
-                                        handled = handled || false;
-                                    }}
-                                }}
-                                return handled;
-                            }};
-                            const adjustHeight = () => {{
-                                if (window.Streamlit && typeof window.Streamlit.setFrameHeight === "function") {{
-                                    window.Streamlit.setFrameHeight(document.body.scrollHeight);
-                                }}
-                            }};
-                            const bindClicks = () => {{
-                                if (!root) {{
-                                    return;
-                                }}
-                                root.querySelectorAll("[data-img-action]").forEach((anchor) => {{
-                                    if (anchor.dataset.imgChoiceBound === "true") {{
-                                        return;
-                                    }}
-                                    anchor.dataset.imgChoiceBound = "true";
-                                    anchor.addEventListener("click", (event) => {{
-                                        const action = anchor.getAttribute("data-img-action");
-                                        const handled = emit(action);
-                                        if (handled) {{
-                                            event.preventDefault();
-                                            event.stopPropagation();
-                                        }}
-                                    }});
-                                }});
-                                adjustHeight();
-                            }};
-                            if (window.Streamlit && typeof window.Streamlit.setComponentReady === "function") {{
-                                window.Streamlit.setComponentReady();
-                            }}
-                            if (document.readyState === "loading") {{
-                                document.addEventListener("DOMContentLoaded", bindClicks, {{once: true}});
-                            }} else {{
-                                bindClicks();
-                            }}
-                            window.addEventListener("resize", adjustHeight);
-                        }})();
-                        </script>
-                        """,
-                        height=component_height,
-                        scrolling=False,
-                    )
-                    chosen_action: Optional[str] = None
-                    if component_payload:
-                        parsed_payload: Optional[Dict[str, Any]] = None
-                        if isinstance(component_payload, str):
-                            try:
-                                maybe_dict = json.loads(component_payload)
-                                if isinstance(maybe_dict, dict):
-                                    parsed_payload = maybe_dict
-                            except Exception:
-                                parsed_payload = None
-                        if parsed_payload:
-                            action = parsed_payload.get("action")
-                            marker = parsed_payload.get("marker")
-                            if isinstance(action, str) and action in {"left", "right", "neither"}:
-                                if isinstance(marker, str):
-                                    last_marker = st.session_state.get("img_choice_marker")
-                                    if last_marker != marker:
-                                        st.session_state["img_choice_marker"] = marker
-                                        chosen_action = action
-                                else:
-                                    chosen_action = action
-                    if chosen_action == "left":
-                        st.session_state[key_bits].append(0)
-                        st.rerun()
-                    elif chosen_action == "right":
-                        st.session_state[key_bits].append(1)
-                        st.rerun()
                     elif chosen_action == "neither":
                         st.session_state["img_seed"] = int(st.session_state.get("img_seed", 0)) + 1
                         emb = st.session_state.get(key_emb)
@@ -2290,7 +2085,6 @@
                             current_leaf_ids = list(st.session_state.get(key_leaf, tuple(leaf_ids)))
                             st.session_state[key_tree] = build_greedy_tree(current_leaf_ids, emb, seed=st.session_state["img_seed"])
                             st.rerun()
->>>>>>> b9837a8c
         else:
             leaf_idx = node_img
             try:
