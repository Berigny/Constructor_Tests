--- conflicted
+++ resolved
@@ -1892,7 +1892,6 @@
                             "border": "1px solid #ddd",
                             "box-shadow": "0 2px 8px rgba(0,0,0,0.05)",
                         },
-<<<<<<< HEAD
                     )
                     if clicked == 0:
                         chosen_action = "left"
@@ -1925,36 +1924,6 @@
                     component_rendered = True
                     if component_choice in {"left", "right", "neither"}:
                         chosen_action = str(component_choice)
-=======
-                    )
-                    if clicked == 0:
-                        chosen_action = "left"
-                    elif clicked == 1:
-                        chosen_action = "right"
-                    ncol = st.columns([1, 1, 1])
-                    with ncol[1]:
-                        if st.button("Neither match", key=f"img_neither_{i}_{j}"):
-                            chosen_action = "neither"
-                except Exception:
-                    clickable_available = False
-
-            component_rendered = False
-            if (
-                chosen_action is None
-                and not clickable_available
-                and render_image_choice is not None
-                and len(img_srcs) == 2
-                and all(img_srcs)
-            ):
-                component_rendered = True
-                component_choice = render_image_choice(
-                    images=img_srcs,
-                    alts=img_alts,
-                    key=f"img_choice_{i}_{j}",
-                )
-                if component_choice in {"left", "right", "neither"}:
-                    chosen_action = str(component_choice)
->>>>>>> 5025c0ed
 
             if chosen_action is None and not clickable_available and not component_rendered:
                 col1, col2 = st.columns(2)
@@ -2013,7 +1982,7 @@
                             except Exception:
                                 st.write("No image available")
                                 continue
-                            if not _render_image(img_row):
+                            if not _render_image(img_row):          
                                 st.write("No image available")
                 tags = leaf.get("tags", [])
                 if not isinstance(tags, list):
