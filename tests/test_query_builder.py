import json

import pytest

from src.query_builder import QueryBuilder


def write_manifest(tmp_path, manifest):
    path = tmp_path / "manifest.json"
    path.write_text(json.dumps(manifest))
    return path


def test_basic_compose(tmp_path):
    manifest = {
        "allowed_tokens": ["outdoor", "retro", "cozy"],
        "forbidden_tokens": ["girl", "boy", "adult"],
        "synonyms": {"cozy": ["cosy", "snug"]},
        "tag_to_categories": {"outdoor": ["Outdoors"], "retro": ["Entertainment"]},
        "query_rules": {"min_tokens": 2, "max_tokens": 6},
    }
    manifest_path = write_manifest(tmp_path, manifest)

    qb = QueryBuilder(str(manifest_path))
    query, categories = qb.compose(["outdoor", "retro", "girl", "adult"])

    assert query == "outdoor retro"
    assert categories == ["Entertainment", "Outdoors"]


def test_fallback_if_too_few_tokens(tmp_path):
    manifest = {
        "allowed_tokens": ["outdoor"],
        "forbidden_tokens": [],
        "synonyms": {},
        "tag_to_categories": {},
        "query_rules": {"min_tokens": 2, "max_tokens": 6},
    }
    manifest_path = write_manifest(tmp_path, manifest)

    qb = QueryBuilder(str(manifest_path))
    query, categories = qb.compose(["outdoor"])

    assert query is None
    assert categories == []


def test_no_demographics_in_query(tmp_path):
    manifest = {
        "allowed_tokens": ["outdoor", "retro"],
        "forbidden_tokens": ["men", "women", "kids"],
        "synonyms": {},
        "tag_to_categories": {},
        "query_rules": {"min_tokens": 2, "max_tokens": 6},
    }
    manifest_path = write_manifest(tmp_path, manifest)

    qb = QueryBuilder(str(manifest_path))
    query, _ = qb.compose(["outdoor", "kids", "retro", "women"])

    assert query == "outdoor retro"


def test_category_fallback_when_tokens_sparse(tmp_path):
    manifest = {
        "allowed_tokens": ["outdoor"],
        "forbidden_tokens": [],
        "synonyms": {},
        "tag_to_categories": {"outdoor": ["Travel", "Outdoors"]},
        "query_rules": {"min_tokens": 2, "max_tokens": 6},
    }
    manifest_path = write_manifest(tmp_path, manifest)

    qb = QueryBuilder(str(manifest_path))
    query, categories = qb.compose(["outdoor"])

    assert query == "Outdoors Travel"
    assert categories == ["Outdoors", "Travel"]


def test_compose_with_debug_reports_dropped(tmp_path):
    manifest = {
        "allowed_tokens": ["outdoor", "retro"],
        "forbidden_tokens": ["woman"],
        "synonyms": {"retro": ["vintage"]},
        "tag_to_categories": {},
        "query_rules": {"min_tokens": 1, "max_tokens": 4},
    }
    manifest_path = write_manifest(tmp_path, manifest)

    qb = QueryBuilder(str(manifest_path))
    query, categories, debug = qb.compose_with_debug(
        ["Outdoor", "Vintage", "Woman", "Unknown"],
    )

    assert query == "outdoor retro"
    assert categories == []
    assert debug["raw_tags"] == ["Outdoor", "Vintage", "Woman", "Unknown"]
    assert debug["filtered_tokens"] == ["outdoor", "retro"]
    assert debug["dropped_forbidden"] == ["woman"]
<<<<<<< HEAD
    assert debug["dropped_not_allowed"] == ["unknown"]


def test_non_string_tags_are_cast(tmp_path):
    class Wrapper:
        def __init__(self, value: str) -> None:
            self.value = value

        def __str__(self) -> str:  # pragma: no cover - trivial
            return self.value

    manifest = {
        "allowed_tokens": ["outdoor"],
        "forbidden_tokens": ["woman"],
        "synonyms": {},
        "tag_to_categories": {},
        "query_rules": {"min_tokens": 1, "max_tokens": 4},
    }
    manifest_path = write_manifest(tmp_path, manifest)

    qb = QueryBuilder(str(manifest_path))
    wrapped = [Wrapper("Outdoor"), Wrapper("Woman")]
    query, categories, debug = qb.compose_with_debug(wrapped)

    assert query == "outdoor"
    assert categories == []
    assert debug["raw_tags"] == ["Outdoor", "Woman"]
    assert debug["dropped_forbidden"] == ["woman"]
=======
    assert debug["dropped_not_allowed"] == ["unknown"]
>>>>>>> 00223b07
<|MERGE_RESOLUTION|>--- conflicted
+++ resolved
@@ -72,11 +72,26 @@
     manifest_path = write_manifest(tmp_path, manifest)
 
     qb = QueryBuilder(str(manifest_path))
+    query, _ = qb.compose(["outdoor", "kids", "retro", "women"])
+
+    assert query == "outdoor retro"
+
+
+def test_category_fallback_when_tokens_sparse(tmp_path):
+    manifest = {
+        "allowed_tokens": ["outdoor"],
+        "forbidden_tokens": [],
+        "synonyms": {},
+        "tag_to_categories": {"outdoor": ["Travel", "Outdoors"]},
+        "query_rules": {"min_tokens": 2, "max_tokens": 6},
+    }
+    manifest_path = write_manifest(tmp_path, manifest)
+
+    qb = QueryBuilder(str(manifest_path))
     query, categories = qb.compose(["outdoor"])
 
     assert query == "Outdoors Travel"
     assert categories == ["Outdoors", "Travel"]
-
 
 def test_compose_with_debug_reports_dropped(tmp_path):
     manifest = {
@@ -98,7 +113,6 @@
     assert debug["raw_tags"] == ["Outdoor", "Vintage", "Woman", "Unknown"]
     assert debug["filtered_tokens"] == ["outdoor", "retro"]
     assert debug["dropped_forbidden"] == ["woman"]
-<<<<<<< HEAD
     assert debug["dropped_not_allowed"] == ["unknown"]
 
 
@@ -126,7 +140,4 @@
     assert query == "outdoor"
     assert categories == []
     assert debug["raw_tags"] == ["Outdoor", "Woman"]
-    assert debug["dropped_forbidden"] == ["woman"]
-=======
-    assert debug["dropped_not_allowed"] == ["unknown"]
->>>>>>> 00223b07
+    assert debug["dropped_forbidden"] == ["woman"]